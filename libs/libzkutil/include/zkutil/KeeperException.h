--- conflicted
+++ resolved
@@ -14,13 +14,10 @@
 		: DB::Exception(msg + " (" + ReturnCode::toString(code_) + ")"), code(code_) {}
 	KeeperException(ReturnCode::type code_)
 		: DB::Exception(ReturnCode::toString(code_)), code(code_) {}
-<<<<<<< HEAD
-=======
 
 	const char * name() const throw() { return "zkutil::KeeperException"; }
 	const char * className() const throw() { return "zkutil::KeeperException"; }
 	KeeperException * clone() const { return new KeeperException(message(), code); }
->>>>>>> 4cd3f358
 
 	ReturnCode::type code;
 };
