--- conflicted
+++ resolved
@@ -3,13 +3,8 @@
 set -e
 
 #TestSuite Result Analysis
-<<<<<<< HEAD
-success_count=$(cut -f1 /Artifacts/check_status.tsv | awk '/success/{++count}')
-if [[ success_count -eq 3 ]]
-=======
 success_count=$(cut -f1 /Artifacts/check_status.tsv | awk '/success/{++count} END {print count}')
 if [[ success_count -eq 2 ]]
->>>>>>> dc765b15
 then
     echo "::add-message level=info::all cases pass!"
     exit 0
