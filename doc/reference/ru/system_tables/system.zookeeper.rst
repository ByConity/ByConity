--- conflicted
+++ resolved
@@ -9,10 +9,7 @@
 Если узла, указанного в path не существует, то будет брошено исключение.
 
 Столбцы:
-<<<<<<< HEAD
-=======
 
->>>>>>> 4cd9df27
 .. code-block:: text
 
   name String          - имя узла
