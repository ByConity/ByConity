--- conflicted
+++ resolved
@@ -16,16 +16,6 @@
 CREATE TABLE u10100_nullable2 (d Date, k1 Int32, k2 Nullable(String), val Int32)
 ENGINE = CnchMergeTree PARTITION BY d ORDER BY val UNIQUE KEY (k1, k2); -- { serverError 44 }
 
-<<<<<<< HEAD
--- unique table doesn't support memory buffer
-DROP TABLE IF EXISTS u10100_memory_buffer;
-
-CREATE TABLE u10100_memory_buffer (d Date, id Int32, s String)
-ENGINE = CnchMergeTree PARTITION BY d ORDER BY id UNIQUE KEY id; -- 0 is ok
-DROP TABLE IF EXISTS u10100_memory_buffer;
-
-=======
->>>>>>> 90d0d213
 -- unsupported data type for key column
 DROP TABLE IF EXISTS u10100_bad_key_type;
 
