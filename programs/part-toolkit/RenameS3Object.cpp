--- conflicted
+++ resolved
@@ -166,15 +166,6 @@
                 Vector<String> split_parts;
                 boost::split(split_parts, from_key, boost::is_any_of("/"));
 
-<<<<<<< HEAD
-                if (split_parts.size() == 4) {
-                    if (checkUUid) {
-                        DB::UUID uuid;
-                        DB::ReadBufferFromString read_buffer(split_parts[1]);
-                        if (!DB::tryReadUUIDText(uuid, read_buffer)) {
-                            continue;
-                        }
-=======
             size_t index = 0;
             while (index < split_parts.size()) {
                 if (rootPrefix.find(split_parts[index]) != std::string::npos) {
@@ -191,9 +182,8 @@
                     DB::ReadBufferFromString part_buffer(split_parts[index + 1]);
                     if (!DB::tryReadUUIDText(uuid, table_buffer) || !DB::tryReadUUIDText(uuid, part_buffer)) {
                         continue;
->>>>>>> 2fbf9807
                     }
-                    String to_key = split_parts[0] + "/" + split_parts[2] + "/" + split_parts[3];
+                    String to_key = rootPrefix + "/" + split_parts[index + 1] + "/" + split_parts[index + 2];
                     int64_t object_size = object.GetSize();
                     // submit copy task
                     boost::asio::post(thread_pool, [=, &client]() {
@@ -208,35 +198,18 @@
                         }
                     });
                 }
-<<<<<<< HEAD
             }
+
             if (objects.size() == request.GetMaxKeys()) {
                 request.SetMarker(objects[objects.size() - 1].GetKey());
             } else {
                 truncated = false;
                 break;
-=======
-                String to_key = rootPrefix + "/" + split_parts[index + 1] + "/" + split_parts[index + 2];
-                int64_t object_size = object.GetSize();
-                // submit copy task
-                boost::asio::post(thread_pool, [=, &client]() {
-                    bool copy_result = false;
-                    if (object_size >= MAX_OBJECT_SIZE) {
-                        copy_result = UploadPartCopy(fromBucket, from_key, toBucket, to_key, object_size, client);
-                    } else {
-                        copy_result = CopyObject(fromBucket, from_key, toBucket, to_key, client); 
-                    }
-                    if (copy_result && needDelete) {
-                        DeleteObject(from_key, fromBucket, client);
-                    }
-                });
->>>>>>> 2fbf9807
             }
         }
     }
     thread_pool.join();
     return true;
-    
 }
 
 namespace po = boost::program_options;
