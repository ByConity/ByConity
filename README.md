# ByConity

<p align="center">
    <img src="ByConity-architecture.png" alt="ByConity-architecture" width="800"/>
</p>

ByConity is a data warehouse designed for changes in modern cloud architecture. It adopts a cloud-native architecture design to meet the requirements of data warehouse users for flexible scaling, separation of reads and writes, resource isolation, and strong data consistency. At the same time, it provides excellent query and write performance.

ByConity is using a large number of mature OLAP technologies, such as column storage engine, MPP execution, intelligent query optimization, vectorized execution, Codegen, indexing, and data compression; it also makes special technological innovations for the cloud scenarios and storage-computing separation architecture.

ByConity is built on top of [ClickHouse](https://github.com/ClickHouse/ClickHouse). We appreciate the excellent work of the ClickHouse team.

## Try ByConity

You can quickly bring up a ByConity playground by following this simple [guide](https://github.com/ByConity/byconity-docker).

A minimal ByConity cluster include:

- A [FoundationDB](https://www.foundationdb.org/) database cluster to store meta data.
- An [HDFS](https://hadoop.apache.org/docs/r1.2.1/hdfs_design.html) cluster to store data.
- A ByConity server to receive request from clients.
- A ByConity read worker to carry execution of read requests forward from server.
- A ByConity write worker to carry execution of write requests forward from server.
- A ByConity TSO server to provide timestamp.
- A ByConity daemon manager to manage background jobs that run in server.

## Build ByConity
<<<<<<< HEAD

The easiest way to build ByConity is built in [docker](https://github.com/ByConity/ByConity/tree/master/docker/builder). ByConity executable file depend on Foundation DB library `libfdb_c.so`. So in order to run it, we need to install the FoundationDB client package. This [link](https://apple.github.io/foundationdb/getting-started-linux.html) tells how to install. We can download client package from FoundationDB GitHub release pages, for example [here](https://github.com/apple/foundationdb/releases/tag/7.1.0). Another way to export the `LD_LIBRARY_PATH` so that the executable can find Foundation DB library `libfdb_c.so`. But this way is not recommended.

=======
The easiest way to build ByConity is built in [docker](https://github.com/ByConity/ByConity/tree/master/docker/builder). ByConity executable file depend on Foundation DB library `libfdb_c.so`. So in order to run it, we need to install the FoundationDB client package. This [link](https://apple.github.io/foundationdb/getting-started-linux.html) tells how to install. We can download client package from FoundationDB GitHub release pages, for example [here](https://github.com/apple/foundationdb/releases/tag/7.1.0). Another way is to export the `LD_LIBRARY_PATH` so that the executable can find Foundation DB library `libfdb_c.so`. But this way is not recommended.
>>>>>>> 099211ae
```
export LD_LIBRARY_PATH="{ByConity_source_path}/contrib/foundationdb/lib/"
```

It can also be built through the following operating systems:

- Linux

### 1. Prepare Prerequisites

The following packages are required:

- Git
- CMake 3.17 or newer
- Ninja
- C++ compiler: clang-11 or clang-12
- Linker: lld

```
sudo apt-get update
sudo apt-get install git cmake ccache python3 ninja-build libssl-dev libsnappy-dev apt-transport-https

# install llvm 12
sudo apt install lsb-release wget software-properties-common gnupg # pre-requisites of llvm.sh
wget https://apt.llvm.org/llvm.sh
chmod +x llvm.sh
sudo ./llvm.sh 12
```

### 2. Checkout Source Code

```
git clone --recursive https://github.com/ByConity/ByConity.git
```

### 3. Build

```
cd ByConity
mkdir build && cd build
export CC=clang-12
export CXX=clang++-12
cmake ..
ninja
```

Then you can find the binary in the programs folder

```
clickhouse-client    # byconity client
clickhouse-server    # byconity server
clickhouse-worker    # byconity worker
tso_server           # byconity tso
daemon_manager       # byconity daemon manager
resource_manager     # byconity resource manager
```

## Run ByConity Locally

The most convinience way for local development is to use `docker-compose`. You can use `docker-compose` to quickly create a [byconity cluster](/docker/local-deploy/README.md) from your local build binary. By using this approach, you do not need to worry about the setup of ByConity dependencies (FoundationDB and HDFS), it automatically launches them all. It is recommended to use this approach for ByConity development.

<<<<<<< HEAD
Alternatively, if you don't want to use docker, please follow the belowing guide to run ByConity in non-containerized environments.  It assumes you have [FoundationDB](https://apple.github.io/foundationdb/local-dev.html) and [HDFS](https://hadoop.apache.org/docs/stable/hadoop-project-dist/hadoop-common/ClusterSetup.html) set up and running locally:

=======
Alternatively, if you don't want to use docker, please follow the instructions below to run ByConity in non-containerized environments.  It assumes you have [FoundationDB](https://apple.github.io/foundationdb/local-dev.html) and [HDFS](https://hadoop.apache.org/docs/stable/hadoop-project-dist/hadoop-common/ClusterSetup.html) set up and running locally:
>>>>>>> 099211ae
1. Modify the template config
2. Run the local deployment script to run all the components

### Modify the template config
<<<<<<< HEAD

The config templates can be found in deploy/template. You should replace the following in in `byconity-server.xml` and `byconity-worker.xml`:

1. `Path_To_FDB` with path to your FoundationDB `fdb.cluster` file path
2. `HOST:PORT` with the host and port of your name node in your HDFS cluster

=======
The config templates can be found in deploy/template. You should replace the following in `byconity-server.xml` and `byconity-worker.xml`:
1. `Path_To_FDB` with path to your FoundationDB `fdb.cluster` file path
2. `HOST:PORT` with the host and port of name node in your HDFS cluster
>>>>>>> 099211ae
```xml
    <catalog_service>
        <type>fdb</type>
        <fdb>
            <cluster_file>/Path_To_FDB/fdb.cluster</cluster_file>
        </fdb>
    </catalog_service>
    ...
    <tso_service>
        <port>49963</port>
        <type>fdb</type>
        <fdb>
            <cluster_file>/Path_To_FDB/fdb.cluster</cluster_file>
        </fdb>
        <tso_window_ms>3000</tso_window_ms>
        <tso_max_retry_count>3</tso_max_retry_count>
    </tso_service>
    ...
    <hdfs_nnproxy>hdfs://HOST:PORT</hdfs_nnproxy>

```

### Run the local deployment script

1. Make sure you have `python3.9` and `tmux` installed
2. Install missing libraries, if any. For example:
   1. `pip3.9 install psutils`
3. Run `tmux` in another terminal
4. Run the deploy script in a separate terminal. `template_paths` and `program_dir` args are compulsory
   1. `cd ByConity/deploy`
   2. `python3.9 deploy.py --template_paths template/byconity-server.xml template/byconity-worker.xml --program_dir /home/ByConity/build/programs`
   3. There are other arguments for the script. For example, you can run 2 servers with argument `-s 2`

## Deploy ByConity to physical machines
<<<<<<< HEAD

There are some way to deploy ByConity to physical machines:

- Deploy via docker [wrapper](https://github.com/ByConity/ByConity/tree/master/docker/executable_wrapper)
- Deploy using [package manager
  ](https://github.com/ByConity/ByConity/tree/master/packages)

## Community

- Join our [Discord server](https://discord.gg/V4BvTWGEQJ)
=======
There are ways to deploy ByConity to physical machines:
- Deploy via docker [wrapper](https://github.com/ByConity/ByConity/tree/master/docker/executable_wrapper)
- Deploy using [package manager](https://github.com/ByConity/ByConity/tree/master/packages)

### Test ByConity in development enviroment
To test ByConity in development enviroment, follow this [guide](https://github.com/ByConity/ByConity/tree/master/Testing.md).
>>>>>>> 099211ae
<|MERGE_RESOLUTION|>--- conflicted
+++ resolved
@@ -25,13 +25,9 @@
 - A ByConity daemon manager to manage background jobs that run in server.
 
 ## Build ByConity
-<<<<<<< HEAD
 
-The easiest way to build ByConity is built in [docker](https://github.com/ByConity/ByConity/tree/master/docker/builder). ByConity executable file depend on Foundation DB library `libfdb_c.so`. So in order to run it, we need to install the FoundationDB client package. This [link](https://apple.github.io/foundationdb/getting-started-linux.html) tells how to install. We can download client package from FoundationDB GitHub release pages, for example [here](https://github.com/apple/foundationdb/releases/tag/7.1.0). Another way to export the `LD_LIBRARY_PATH` so that the executable can find Foundation DB library `libfdb_c.so`. But this way is not recommended.
+The easiest way to build ByConity is built in [docker](https://github.com/ByConity/ByConity/tree/master/docker/builder). ByConity executable file depend on Foundation DB library `libfdb_c.so`. So in order to run it, we need to install the FoundationDB client package. This [link](https://apple.github.io/foundationdb/getting-started-linux.html) tells how to install. We can download client package from FoundationDB GitHub release pages, for example [here](https://github.com/apple/foundationdb/releases/tag/7.1.0). Another way is to export the `LD_LIBRARY_PATH` so that the executable can find Foundation DB library `libfdb_c.so`. But this way is not recommended.
 
-=======
-The easiest way to build ByConity is built in [docker](https://github.com/ByConity/ByConity/tree/master/docker/builder). ByConity executable file depend on Foundation DB library `libfdb_c.so`. So in order to run it, we need to install the FoundationDB client package. This [link](https://apple.github.io/foundationdb/getting-started-linux.html) tells how to install. We can download client package from FoundationDB GitHub release pages, for example [here](https://github.com/apple/foundationdb/releases/tag/7.1.0). Another way is to export the `LD_LIBRARY_PATH` so that the executable can find Foundation DB library `libfdb_c.so`. But this way is not recommended.
->>>>>>> 099211ae
 ```
 export LD_LIBRARY_PATH="{ByConity_source_path}/contrib/foundationdb/lib/"
 ```
@@ -93,28 +89,18 @@
 
 The most convinience way for local development is to use `docker-compose`. You can use `docker-compose` to quickly create a [byconity cluster](/docker/local-deploy/README.md) from your local build binary. By using this approach, you do not need to worry about the setup of ByConity dependencies (FoundationDB and HDFS), it automatically launches them all. It is recommended to use this approach for ByConity development.
 
-<<<<<<< HEAD
-Alternatively, if you don't want to use docker, please follow the belowing guide to run ByConity in non-containerized environments.  It assumes you have [FoundationDB](https://apple.github.io/foundationdb/local-dev.html) and [HDFS](https://hadoop.apache.org/docs/stable/hadoop-project-dist/hadoop-common/ClusterSetup.html) set up and running locally:
+Alternatively, if you don't want to use docker, please follow the instructions below to run ByConity in non-containerized environments.  It assumes you have [FoundationDB](https://apple.github.io/foundationdb/local-dev.html) and [HDFS](https://hadoop.apache.org/docs/stable/hadoop-project-dist/hadoop-common/ClusterSetup.html) set up and running locally:
 
-=======
-Alternatively, if you don't want to use docker, please follow the instructions below to run ByConity in non-containerized environments.  It assumes you have [FoundationDB](https://apple.github.io/foundationdb/local-dev.html) and [HDFS](https://hadoop.apache.org/docs/stable/hadoop-project-dist/hadoop-common/ClusterSetup.html) set up and running locally:
->>>>>>> 099211ae
 1. Modify the template config
 2. Run the local deployment script to run all the components
 
 ### Modify the template config
-<<<<<<< HEAD
 
-The config templates can be found in deploy/template. You should replace the following in in `byconity-server.xml` and `byconity-worker.xml`:
+The config templates can be found in deploy/template. You should replace the following in `byconity-server.xml` and `byconity-worker.xml`:
 
 1. `Path_To_FDB` with path to your FoundationDB `fdb.cluster` file path
-2. `HOST:PORT` with the host and port of your name node in your HDFS cluster
+2. `HOST:PORT` with the host and port of name node in your HDFS cluster
 
-=======
-The config templates can be found in deploy/template. You should replace the following in `byconity-server.xml` and `byconity-worker.xml`:
-1. `Path_To_FDB` with path to your FoundationDB `fdb.cluster` file path
-2. `HOST:PORT` with the host and port of name node in your HDFS cluster
->>>>>>> 099211ae
 ```xml
     <catalog_service>
         <type>fdb</type>
@@ -149,22 +135,15 @@
    3. There are other arguments for the script. For example, you can run 2 servers with argument `-s 2`
 
 ## Deploy ByConity to physical machines
-<<<<<<< HEAD
 
-There are some way to deploy ByConity to physical machines:
+There are ways to deploy ByConity to physical machines:
 
-- Deploy via docker [wrapper](https://github.com/ByConity/ByConity/tree/master/docker/executable_wrapper)
-- Deploy using [package manager
-  ](https://github.com/ByConity/ByConity/tree/master/packages)
-
-## Community
-
-- Join our [Discord server](https://discord.gg/V4BvTWGEQJ)
-=======
-There are ways to deploy ByConity to physical machines:
 - Deploy via docker [wrapper](https://github.com/ByConity/ByConity/tree/master/docker/executable_wrapper)
 - Deploy using [package manager](https://github.com/ByConity/ByConity/tree/master/packages)
 
 ### Test ByConity in development enviroment
 To test ByConity in development enviroment, follow this [guide](https://github.com/ByConity/ByConity/tree/master/Testing.md).
->>>>>>> 099211ae
+
+## Community
+
+- Join our [Discord server](https://discord.gg/V4BvTWGEQJ)