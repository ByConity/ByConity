# ByConity

<p align="center">
    <img src="ByConity-architecture.png" alt="ByConity-architecture" width="800"/>
</p>

ByConity is a data warehouse designed for changes in modern cloud architecture. It adopts a cloud-native architecture design to meet the requirements of data warehouse users for flexible scaling, separation of reads and writes, resource isolation, and strong data consistency. At the same time, it provides excellent query and write performance.

ByConity is using a large number of mature OLAP technologies, such as column storage engine, MPP execution, intelligent query optimization, vectorized execution, Codegen, indexing, and data compression; it also makes special technological innovations for the cloud scenarios and storage-computing separation architecture.

ByConity is built on top of [ClickHouse](https://github.com/ClickHouse/ClickHouse). We appreciate the excellent work of the ClickHouse team.

## Try ByConity

You can quickly bring up a ByConity playground by following this simple [guide](https://github.com/ByConity/byconity-docker).

A minimal ByConity cluster include:

- A [FoundationDB](https://www.foundationdb.org/) database cluster to store meta data.
- An [HDFS](https://hadoop.apache.org/docs/r1.2.1/hdfs_design.html) cluster to store data.
- A ByConity server to receive request from clients.
- A ByConity read worker to carry execution of read requests forward from server.
- A ByConity write worker to carry execution of write requests forward from server.
- A ByConity TSO server to provide timestamp.
- A ByConity daemon manager to manage background jobs that run in server.

## Build ByConity
<<<<<<< HEAD

The easiest way to build ByConity is built in [docker](https://github.com/ByConity/ByConity/tree/master/docker/builder). ByConity executable file depend on Foundation DB library `libfdb_c.so`. So in order to run it, we need to install the FoundationDB client package. This [link](https://apple.github.io/foundationdb/getting-started-linux.html) tells how to install. We can download client package from FoundationDB GitHub release pages, for example [here](https://github.com/apple/foundationdb/releases/tag/7.1.0). Another way is to export the `LD_LIBRARY_PATH` so that the executable can find Foundation DB library `libfdb_c.so`. But this way is not recommended.

```
export LD_LIBRARY_PATH="{ByConity_source_path}/contrib/foundationdb/lib/"
```
=======
>>>>>>> c0e486c2

The easiest way to build ByConity is built in [docker](https://github.com/ByConity/ByConity/tree/master/docker/builder). ByConity executable file depend on Foundation DB library `libfdb_c.so`. So in order to run it, we need to install the FoundationDB client package. This [link](https://apple.github.io/foundationdb/getting-started-linux.html) tells how to install. We can download client package from FoundationDB GitHub release pages, for example [here](https://github.com/apple/foundationdb/releases/tag/7.1.0). 

It can also be built through the following operating systems in physical machine:

- Linux

### 1. Prepare Prerequisites

The following packages are required:

- Git
- CMake 3.17 or newer
- Ninja
- C++ compiler: clang-11 or clang-12
- Linker: lld

```sh
sudo apt-get update
sudo apt-get install git cmake ccache python3 ninja-build libssl-dev libsnappy-dev apt-transport-https

# install llvm 12
sudo apt install lsb-release wget software-properties-common gnupg # pre-requisites of llvm.sh
wget https://apt.llvm.org/llvm.sh
chmod +x llvm.sh
sudo ./llvm.sh 12
```

### 2. Checkout Source Code

```sh
git clone --recursive https://github.com/ByConity/ByConity.git
```

### 3. Build

```sh
cd ByConity
mkdir build && cd build
export CC=clang-12
export CXX=clang++-12
cmake ..
ninja
```

Then you can find the binary in the programs folder

```sh
clickhouse-client    # byconity client
clickhouse-server    # byconity server
clickhouse-worker    # byconity worker
tso_server           # byconity tso
daemon_manager       # byconity daemon manager
resource_manager     # byconity resource manager
```

## Run ByConity Locally

The most convinience way for local development is to use `docker-compose`. You can use `docker-compose` to quickly create a [byconity cluster](/docker/local-deploy/README.md) from your local build binary. By using this approach, you do not need to worry about the setup of ByConity dependencies (FoundationDB and HDFS), it automatically launches them all. It is recommended to use this approach for ByConity development.

<<<<<<< HEAD
Alternatively, if you don't want to use docker, please follow the instructions below to run ByConity in non-containerized environments.  It assumes you have [FoundationDB](https://apple.github.io/foundationdb/local-dev.html) and [HDFS](https://hadoop.apache.org/docs/stable/hadoop-project-dist/hadoop-common/ClusterSetup.html) set up and running locally:

1. Modify the template config
2. Run the local deployment script to run all the components

### Modify the template config

The config templates can be found in deploy/template. You should replace the following in `byconity-server.xml` and `byconity-worker.xml`:

1. `Path_To_FDB` with path to your FoundationDB `fdb.cluster` file path
2. `HOST:PORT` with the host and port of name node in your HDFS cluster

```xml
    <catalog_service>
        <type>fdb</type>
        <fdb>
            <cluster_file>/Path_To_FDB/fdb.cluster</cluster_file>
        </fdb>
    </catalog_service>
    ...
    <tso_service>
        <port>49963</port>
        <type>fdb</type>
        <fdb>
            <cluster_file>/Path_To_FDB/fdb.cluster</cluster_file>
        </fdb>
        <tso_window_ms>3000</tso_window_ms>
        <tso_max_retry_count>3</tso_max_retry_count>
    </tso_service>
    ...
    <hdfs_nnproxy>hdfs://HOST:PORT</hdfs_nnproxy>

```

### Run the local deployment script

1. Make sure you have `python3.9` and `tmux` installed
2. Install missing libraries, if any. For example:
   1. `pip3.9 install psutils`
3. Run `tmux` in another terminal
4. Run the deploy script in a separate terminal. `template_paths` and `program_dir` args are compulsory
   1. `cd ByConity/deploy`
   2. `python3.9 deploy.py --template_paths template/byconity-server.xml template/byconity-worker.xml --program_dir /home/ByConity/build/programs`
   3. There are other arguments for the script. For example, you can run 2 servers with argument `-s 2`

## Deploy ByConity to physical machines

There are ways to deploy ByConity to physical machines:

- Deploy via docker [wrapper](https://github.com/ByConity/ByConity/tree/master/docker/executable_wrapper)
- Deploy using [package manager](https://github.com/ByConity/ByConity/tree/master/packages)

### Test ByConity in development enviroment
To test ByConity in development enviroment, follow this [guide](https://github.com/ByConity/ByConity/tree/master/Testing.md).

## Community

- Join our [Discord server](https://discord.gg/V4BvTWGEQJ)
=======
## Deploy ByConity in cluster

There are ways to deploy ByConity to physical machines:

- Deploy using [package manager](https://byconity.github.io/docs/deployment/package-deployment)
- Deploy via docker [wrapper](https://byconity.github.io/docs/deployment/docker-wrapper)

## Test ByConity in development enviroment

To test ByConity in development enviroment, follow this [guide](https://github.com/ByConity/ByConity/tree/master/Testing.md).
>>>>>>> c0e486c2
<|MERGE_RESOLUTION|>--- conflicted
+++ resolved
@@ -25,15 +25,6 @@
 - A ByConity daemon manager to manage background jobs that run in server.
 
 ## Build ByConity
-<<<<<<< HEAD
-
-The easiest way to build ByConity is built in [docker](https://github.com/ByConity/ByConity/tree/master/docker/builder). ByConity executable file depend on Foundation DB library `libfdb_c.so`. So in order to run it, we need to install the FoundationDB client package. This [link](https://apple.github.io/foundationdb/getting-started-linux.html) tells how to install. We can download client package from FoundationDB GitHub release pages, for example [here](https://github.com/apple/foundationdb/releases/tag/7.1.0). Another way is to export the `LD_LIBRARY_PATH` so that the executable can find Foundation DB library `libfdb_c.so`. But this way is not recommended.
-
-```
-export LD_LIBRARY_PATH="{ByConity_source_path}/contrib/foundationdb/lib/"
-```
-=======
->>>>>>> c0e486c2
 
 The easiest way to build ByConity is built in [docker](https://github.com/ByConity/ByConity/tree/master/docker/builder). ByConity executable file depend on Foundation DB library `libfdb_c.so`. So in order to run it, we need to install the FoundationDB client package. This [link](https://apple.github.io/foundationdb/getting-started-linux.html) tells how to install. We can download client package from FoundationDB GitHub release pages, for example [here](https://github.com/apple/foundationdb/releases/tag/7.1.0). 
 
@@ -94,66 +85,7 @@
 
 The most convinience way for local development is to use `docker-compose`. You can use `docker-compose` to quickly create a [byconity cluster](/docker/local-deploy/README.md) from your local build binary. By using this approach, you do not need to worry about the setup of ByConity dependencies (FoundationDB and HDFS), it automatically launches them all. It is recommended to use this approach for ByConity development.
 
-<<<<<<< HEAD
-Alternatively, if you don't want to use docker, please follow the instructions below to run ByConity in non-containerized environments.  It assumes you have [FoundationDB](https://apple.github.io/foundationdb/local-dev.html) and [HDFS](https://hadoop.apache.org/docs/stable/hadoop-project-dist/hadoop-common/ClusterSetup.html) set up and running locally:
 
-1. Modify the template config
-2. Run the local deployment script to run all the components
-
-### Modify the template config
-
-The config templates can be found in deploy/template. You should replace the following in `byconity-server.xml` and `byconity-worker.xml`:
-
-1. `Path_To_FDB` with path to your FoundationDB `fdb.cluster` file path
-2. `HOST:PORT` with the host and port of name node in your HDFS cluster
-
-```xml
-    <catalog_service>
-        <type>fdb</type>
-        <fdb>
-            <cluster_file>/Path_To_FDB/fdb.cluster</cluster_file>
-        </fdb>
-    </catalog_service>
-    ...
-    <tso_service>
-        <port>49963</port>
-        <type>fdb</type>
-        <fdb>
-            <cluster_file>/Path_To_FDB/fdb.cluster</cluster_file>
-        </fdb>
-        <tso_window_ms>3000</tso_window_ms>
-        <tso_max_retry_count>3</tso_max_retry_count>
-    </tso_service>
-    ...
-    <hdfs_nnproxy>hdfs://HOST:PORT</hdfs_nnproxy>
-
-```
-
-### Run the local deployment script
-
-1. Make sure you have `python3.9` and `tmux` installed
-2. Install missing libraries, if any. For example:
-   1. `pip3.9 install psutils`
-3. Run `tmux` in another terminal
-4. Run the deploy script in a separate terminal. `template_paths` and `program_dir` args are compulsory
-   1. `cd ByConity/deploy`
-   2. `python3.9 deploy.py --template_paths template/byconity-server.xml template/byconity-worker.xml --program_dir /home/ByConity/build/programs`
-   3. There are other arguments for the script. For example, you can run 2 servers with argument `-s 2`
-
-## Deploy ByConity to physical machines
-
-There are ways to deploy ByConity to physical machines:
-
-- Deploy via docker [wrapper](https://github.com/ByConity/ByConity/tree/master/docker/executable_wrapper)
-- Deploy using [package manager](https://github.com/ByConity/ByConity/tree/master/packages)
-
-### Test ByConity in development enviroment
-To test ByConity in development enviroment, follow this [guide](https://github.com/ByConity/ByConity/tree/master/Testing.md).
-
-## Community
-
-- Join our [Discord server](https://discord.gg/V4BvTWGEQJ)
-=======
 ## Deploy ByConity in cluster
 
 There are ways to deploy ByConity to physical machines:
@@ -164,4 +96,7 @@
 ## Test ByConity in development enviroment
 
 To test ByConity in development enviroment, follow this [guide](https://github.com/ByConity/ByConity/tree/master/Testing.md).
->>>>>>> c0e486c2
+
+## Community
+
+- Join our [Discord server](https://discord.gg/V4BvTWGEQJ)