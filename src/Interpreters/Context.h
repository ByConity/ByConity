/*
 * Copyright 2016-2023 ClickHouse, Inc.
 * Licensed under the Apache License, Version 2.0 (the "License");
 * you may not use this file except in compliance with the License.
 * You may obtain a copy of the License at
 *
 * http://www.apache.org/licenses/LICENSE-2.0
 *
 * Unless required by applicable law or agreed to in writing, software
 * distributed under the License is distributed on an "AS IS" BASIS,
 * WITHOUT WARRANTIES OR CONDITIONS OF ANY KIND, either express or implied.
 * See the License for the specific language governing permissions and
 * limitations under the License.
 */


/*
 * This file may have been modified by Bytedance Ltd. and/or its affiliates (“ Bytedance's Modifications”).
 * All Bytedance's Modifications are Copyright (2023) Bytedance Ltd. and/or its affiliates.
 */

#pragma once

#include <Access/RowPolicy.h>
#include <CloudServices/CnchBGThreadCommon.h>
#include <CloudServices/CnchBGThreadPartitionSelector.h>
#include <Core/Block.h>
#include <Core/NamesAndTypes.h>
#include <Core/Settings.h>
#include <Core/UUID.h>
#include <DataStreams/IBlockStream_fwd.h>
#include <IO/ReadSettings.h>
#include <Interpreters/ClientInfo.h>
#include <Interpreters/Context_fwd.h>
#include <Interpreters/DatabaseCatalog.h>
#include <Interpreters/DistributedStages/ExchangeDataTracker.h>
#include <Interpreters/DistributedStages/PlanSegmentProcessList.h>
#include <Parsers/IAST_fwd.h>
#include <Processors/Exchange/DataTrans/Batch/DiskExchangeDataManager.h>
#include <QueryPlan/PlanNodeIdAllocator.h>
#include <QueryPlan/SymbolAllocator.h>
#include <Storages/IStorage_fwd.h>
#include <Storages/MergeTree/MergeTreeMutationStatus.h>
#include <Transaction/TxnTimestamp.h>
#include <Common/CGroup/CGroupManager.h>
#include <Common/MultiVersion.h>
#include <Common/OpenTelemetryTraceContext.h>
#include <Common/RemoteHostFilter.h>
#include <Common/ThreadPool.h>
#include <Common/isLocalAddress.h>
#include <common/types.h>
#include <CloudServices/CnchBGThreadPartitionSelector.h>
#include <Transaction/TxnTimestamp.h>
#include <Interpreters/DistributedStages/PlanSegmentProcessList.h>
#include <Storages/HDFS/HDFSFileSystem.h>
#include <DaemonManager/DaemonManagerClient_fwd.h>
#include <DataStreams/BlockStreamProfileInfo.h>
#include <Optimizer/OptimizerProfile.h>
#include <Server/AsyncQueryManager.h>
#if !defined(ARCADIA_BUILD)
#    include <Common/config.h>
#    include "config_core.h"
#endif

#include <atomic>
#include <chrono>
#include <condition_variable>
#include <functional>
#include <memory>
#include <mutex>
#include <optional>
#include <thread>
#include <Common/DefaultCatalogName.h>

namespace Poco::Net
{
class IPAddress;
}
namespace DB::Statistics
{
struct StatisticsMemoryStore;
}
namespace zkutil
{
class ZooKeeper;
}


namespace DB
{

namespace IndexFile
{
    class Cache;
    class RemoteFileCache;
}

struct ContextSharedPart;
class ContextAccess;
struct User;
using UserPtr = std::shared_ptr<const User>;
struct EnabledRolesInfo;
class EnabledRowPolicies;
class EnabledQuota;
struct QuotaUsage;
class AccessFlags;
struct AccessRightsElement;
class AccessRightsElements;
class EmbeddedDictionaries;
class ExternalDictionariesLoader;
class ExternalModelsLoader;
class InterserverCredentials;
using InterserverCredentialsPtr = std::shared_ptr<const InterserverCredentials>;
class InterserverIOHandler;
class BackgroundSchedulePool;
class MergeList;
class ManipulationList;
class ReplicatedFetchList;
class Cluster;
class Compiler;
class MarkCache;
class MMappedFileCache;
class UncompressedCache;
class PrimaryIndexCache;
class ProcessList;
class ProcessListEntry;
class PlanSegment;
class QueryStatus;
class QueryCache;
class Macros;
struct Progress;
class Clusters;
class QueryCache;
class QueryLog;
class QueryThreadLog;
class QueryExchangeLog;
class PartLog;
class PartMergeLog;
class ServerPartLog;
class TextLog;
class TraceLog;
class MetricLog;
class AsynchronousMetricLog;
class OpenTelemetrySpanLog;
class MutationLog;
class KafkaLog;
class CloudKafkaLog;
class ProcessorsProfileLog;
class ZooKeeperLog;
class QueryMetricLog;
class QueryWorkerMetricLog;
class CnchQueryLog;
class AutoStatsTaskLog;
struct QueryMetricElement;
struct QueryWorkerMetricElement;
using QueryWorkerMetricElementPtr = std::shared_ptr<QueryWorkerMetricElement>;
using QueryWorkerMetricElements = std::vector<QueryWorkerMetricElementPtr>;
struct ProcessorProfileLogElement;
template <typename>
class ProfileElementConsumer;
struct MergeTreeSettings;
class StorageS3Settings;
struct CnchHiveSettings;
struct CnchFileSettings;
class IDatabase;
class DDLWorker;
class ITableFunction;
class Block;
class ActionLocksManager;
using ActionLocksManagerPtr = std::shared_ptr<ActionLocksManager>;
class ShellCommand;
class ICompressionCodec;
class AccessControlManager;
class IResourceGroup;
struct ResourceGroupInfo;
class IResourceGroupManager;
using ResourceGroupManagerPtr = std::shared_ptr<IResourceGroupManager>;
using ResourceGroupInfoMap = std::unordered_map<String, ResourceGroupInfo>;
class InternalResourceGroupManager;
class VWResourceGroupManager;
class Credentials;
class GSSAcceptorContext;
class SettingsConstraints;
class RemoteHostFilter;
struct StorageID;
class IDisk;
using DiskPtr = std::shared_ptr<IDisk>;
class DiskSelector;
using DiskSelectorPtr = std::shared_ptr<const DiskSelector>;
using DisksMap = std::map<String, DiskPtr>;
class IStoragePolicy;
using StoragePolicyPtr = std::shared_ptr<const IStoragePolicy>;
using StoragePoliciesMap = std::map<String, StoragePolicyPtr>;
class StoragePolicySelector;
using StoragePolicySelectorPtr = std::shared_ptr<const StoragePolicySelector>;
struct PartUUIDs;
using PartUUIDsPtr = std::shared_ptr<PartUUIDs>;
class KeeperDispatcher;

class SegmentScheduler;
using SegmentSchedulerPtr = std::shared_ptr<SegmentScheduler>;
class ChecksumsCache;
struct ChecksumsCacheSettings;
template <class T>
class RpcClientPool;
class CnchServerClient;
using CnchServerClientPtr = std::shared_ptr<CnchServerClient>;
using CnchServerClientPool = RpcClientPool<CnchServerClient>;
class CnchWorkerClient;
using CnchWorkerClientPtr = std::shared_ptr<CnchWorkerClient>;
class CnchWorkerClientPools;
class ICnchBGThread;
using CnchBGThreadPtr = std::shared_ptr<ICnchBGThread>;
class CnchBGThreadsMap;
class CnchBGThreadPartitionSelector;
using PartitionSelectorPtr = std::shared_ptr<CnchBGThreadPartitionSelector>;
struct ClusterTaskProgress;

class IOutputFormat;
using OutputFormatPtr = std::shared_ptr<IOutputFormat>;
class IVolume;
using VolumePtr = std::shared_ptr<IVolume>;
struct NamedSession;
struct NamedCnchSession;
struct BackgroundTaskSchedulingSettings;
class TxnTimestamp;

class CnchWorkerResource;
class CnchServerResource;
using CnchWorkerResourcePtr = std::shared_ptr<CnchWorkerResource>;
using CnchServerResourcePtr = std::shared_ptr<CnchServerResource>;

class Throttler;
using ThrottlerPtr = std::shared_ptr<Throttler>;

class ZooKeeperMetadataTransaction;
using ZooKeeperMetadataTransactionPtr = std::shared_ptr<ZooKeeperMetadataTransaction>;

/// Callback for external tables initializer
using ExternalTablesInitializer = std::function<void(ContextPtr)>;

/// Callback for initialize input()
using InputInitializer = std::function<void(ContextPtr, const StoragePtr &)>;
/// Callback for reading blocks of data from client for function input()
using InputBlocksReader = std::function<Block(ContextPtr)>;

class TemporaryDataOnDiskScope;
using TemporaryDataOnDiskScopePtr = std::shared_ptr<TemporaryDataOnDiskScope>;

/// Used in distributed task processing
using ReadTaskCallback = std::function<String()>;

class UniqueKeyIndexCache;
using UniqueKeyIndexCachePtr = std::shared_ptr<UniqueKeyIndexCache>;
using UniqueKeyIndexBlockCachePtr = std::shared_ptr<IndexFile::Cache>;
using UniqueKeyIndexFileCachePtr = std::shared_ptr<IndexFile::RemoteFileCache>;
class DeleteBitmapCache;
class PartCacheManager;
class IServiceDiscovery;
using ServiceDiscoveryClientPtr = std::shared_ptr<IServiceDiscovery>;
class CnchTopologyMaster;
class CnchServerTopology;
class CnchServerManager;
struct RootConfiguration;
class TxnTimestamp;
class TransactionCoordinatorRcCnch;
class ICnchTransaction;
using TransactionCnchPtr = std::shared_ptr<ICnchTransaction>;

class QueueManager;
using QueueManagerPtr = std::shared_ptr<QueueManager>;

using AsyncQueryManagerPtr = std::shared_ptr<AsyncQueryManager>;

class VirtualWarehousePool;
class VirtualWarehouseHandleImpl;
using VirtualWarehouseHandle = std::shared_ptr<VirtualWarehouseHandleImpl>;
class WorkerGroupHandleImpl;
using WorkerGroupHandle = std::shared_ptr<WorkerGroupHandleImpl>;
class CnchWorkerClient;
using CnchWorkerClientPtr = std::shared_ptr<CnchWorkerClient>;
class CnchCatalogDictionaryCache;

class VWCustomizedSettings;
using VWCustomizedSettingsPtr = std::shared_ptr<VWCustomizedSettings>;

class WorkerStatusManager;
using WorkerStatusManagerPtr = std::shared_ptr<WorkerStatusManager>;

class WorkerGroupStatus;
using WorkerGroupStatusPtr = std::shared_ptr<WorkerGroupStatus>;
struct QeueueThrottlerDeleter;
using QueueThrottlerDeleterPtr = std::shared_ptr<QeueueThrottlerDeleter>;

class BindingCacheManager;
using BindingCacheManagerPtr = std::shared_ptr<BindingCacheManager>;

class VWCustomizedSettings;
using VWCustomizedSettingsPtr = std::shared_ptr<VWCustomizedSettings>;

class VETosConnectionParams;

enum class ServerType
{
    standalone,
    cnch_server,
    cnch_worker,
    cnch_daemon_manager,
    cnch_resource_manager,
    cnch_tso_server,
    cnch_bytepond,
};

template <class T>
class RpcClientPool;
namespace TSO
{
    class TSOClient;
}
using TSOClientPool = RpcClientPool<TSO::TSOClient>;

namespace Catalog
{
    class Catalog;
}

struct MetastoreConfig;

namespace ResourceManagement
{
    class ResourceManagerClient;
}
using ResourceManagerClientPtr = std::shared_ptr<ResourceManagement::ResourceManagerClient>;

class OptimizerMetrics;
using OptimizerMetricsPtr = std::shared_ptr<OptimizerMetrics>;

using ExcludedRules = std::unordered_set<UInt32>;
using ExcludedRulesMap = std::unordered_map<PlanNodeId, ExcludedRules>;

class PlanCacheManager;

/// An empty interface for an arbitrary object that may be attached by a shared pointer
/// to query context, when using ClickHouse as a library.
struct IHostContext
{
    virtual ~IHostContext() = default;
};

using IHostContextPtr = std::shared_ptr<IHostContext>;

/// A small class which owns ContextShared.
/// We don't use something like unique_ptr directly to allow ContextShared type to be incomplete.
struct SharedContextHolder
{
    ~SharedContextHolder();
    SharedContextHolder();
    explicit SharedContextHolder(std::unique_ptr<ContextSharedPart> shared_context);
    SharedContextHolder(SharedContextHolder &&) noexcept;

    SharedContextHolder & operator=(SharedContextHolder &&);

    ContextSharedPart * get() const { return shared.get(); }
    void reset();

private:
    std::unique_ptr<ContextSharedPart> shared;
};

template <class T>
class CopyableAtomic : public std::atomic<T>
{
public:
    CopyableAtomic() = default;

    constexpr CopyableAtomic(T desired) : std::atomic<T>(desired)
    {
    }

    constexpr CopyableAtomic(const CopyableAtomic<T> & other) : CopyableAtomic(other.load(std::memory_order_acquire))
    {
    }

    CopyableAtomic & operator=(const CopyableAtomic<T> & other)
    {
        this->store(other.load(std::memory_order_acquire), std::memory_order_relaxed);
        return *this;
    }
};

/** A set of known objects that can be used in the query.
  * Consists of a shared part (always common to all sessions and queries)
  *  and copied part (which can be its own for each session or query).
  *
  * Everything is encapsulated for all sorts of checks and locks.
  */
class Context : public std::enable_shared_from_this<Context>
{
private:
    ContextSharedPart * shared;

    ClientInfo client_info;
    ExternalTablesInitializer external_tables_initializer_callback;

    InputInitializer input_initializer_callback;
    InputBlocksReader input_blocks_reader;

    std::optional<UUID> user_id;
    std::vector<UUID> current_roles;
    bool use_default_roles = false;
    std::shared_ptr<const ContextAccess> access;
    std::shared_ptr<const EnabledRowPolicies> initial_row_policy;
    CopyableAtomic<IResourceGroup *> resource_group{nullptr}; /// Current resource group.
    String current_database;
    Settings settings; /// Setting for query execution.

    using ProgressCallback = std::function<void(const Progress & progress)>;
    ProgressCallback progress_callback; /// Callback for tracking progress of query execution.

    using FileProgressCallback = std::function<void(const FileProgress & progress)>;
    FileProgressCallback file_progress_callback; /// Callback for tracking progress of file loading.

    QueryStatus * process_list_elem = nullptr; /// For tracking total resource usage for query.
    std::weak_ptr<ProcessListEntry> process_list_entry;
    StorageID insertion_table = StorageID::createEmpty(); /// Saved insertion table in query context

    String default_format; /// Format, used when server formats data by itself and if query does not have FORMAT specification.
        /// Thus, used in HTTP interface. If not specified - then some globally default format is used.
    TemporaryTablesMapping external_tables_mapping;
    Scalars scalars;
    String pipeline_log_path;

    /// write ha related. manage the non host update time for tables during query execution.
    std::unordered_map<UUID, UInt64> session_nhuts{};
    std::shared_ptr<std::mutex> nhut_mutex = std::make_shared<std::mutex>();

    /// Fields for distributed s3 function
    std::optional<ReadTaskCallback> next_task_callback;

    /// This session view cache is used when executing insert actions in cnch server side
    /// and this host is not the master of this table with view dependencies catalog service
    /// will not cache storage instances.
    /// This cache is used during session context when query complete execution this cache
    /// will be deconstructed. TODO: Try to find better solution.
    std::map<StorageID, StoragePtr> session_views_cache;

    /// Record entities accessed by current query, and store this information in system.query_log.
    struct QueryAccessInfo
    {
        QueryAccessInfo() = default;

        QueryAccessInfo(const QueryAccessInfo & rhs)
        {
            std::lock_guard<std::mutex> lock(rhs.mutex);
            databases = rhs.databases;
            tables = rhs.tables;
            columns = rhs.columns;
            projections = rhs.projections;
        }

        QueryAccessInfo(QueryAccessInfo && rhs) = delete;

        QueryAccessInfo & operator=(QueryAccessInfo rhs)
        {
            swap(rhs);
            return *this;
        }

        void swap(QueryAccessInfo & rhs)
        {
            std::swap(databases, rhs.databases);
            std::swap(tables, rhs.tables);
            std::swap(columns, rhs.columns);
            std::swap(projections, rhs.projections);
        }

        /// To prevent a race between copy-constructor and other uses of this structure.
        mutable std::mutex mutex{};
        std::set<std::string> databases{};
        std::set<std::string> tables{};
        std::set<std::string> columns{};
        std::set<std::string> projections;
    };

    QueryAccessInfo query_access_info;

    /// Record names of created objects of factories (for testing, etc)
    struct QueryFactoriesInfo
    {
        std::unordered_set<std::string> aggregate_functions;
        std::unordered_set<std::string> aggregate_function_combinators;
        std::unordered_set<std::string> database_engines;
        std::unordered_set<std::string> data_type_families;
        std::unordered_set<std::string> dictionaries;
        std::unordered_set<std::string> formats;
        std::unordered_set<std::string> functions;
        std::unordered_set<std::string> storages;
        std::unordered_set<std::string> table_functions;
    };

    /// Needs to be chandged while having const context in factories methods
    mutable QueryFactoriesInfo query_factories_info;

    /// TODO: maybe replace with temporary tables?
    StoragePtr view_source;                 /// Temporary StorageValues used to generate alias columns for materialized views
    Tables table_function_results;          /// Temporary tables obtained by execution of table functions. Keyed by AST tree id.
    std::unordered_set<String> partition_ids;

    ContextWeakMutablePtr query_context;
    ContextWeakMutablePtr session_context; /// Session context or nullptr. Could be equal to this.
    ContextWeakMutablePtr global_context; /// Global context. Could be equal to this.

    /// XXX: move this stuff to shared part instead.
    ContextMutablePtr buffer_context; /// Buffer context. Could be equal to this.

    /// A flag, used to distinguish between user query and internal query to a database engine (MaterializePostgreSQL).
    bool is_internal_query = false;

    CnchWorkerResourcePtr worker_resource;
    CnchServerResourcePtr server_resource;

    PlanNodeIdAllocatorPtr id_allocator = nullptr;
    std::shared_ptr<SymbolAllocator> symbol_allocator = nullptr;
    std::shared_ptr<Statistics::StatisticsMemoryStore> stats_memory_store = nullptr;
    std::shared_ptr<OptimizerMetrics> optimizer_metrics = nullptr;
    ExcludedRulesMap exclude_rules_map;
    mutable std::shared_ptr<BindingCacheManager> session_binding_cache_manager = nullptr;

    std::unordered_map<std::string, bool> function_deterministic;

    WorkerGroupStatusPtr worker_group_status;
    std::shared_ptr<OptimizerProfile> optimizer_profile =  nullptr;
    /// Temporary data for query execution accounting.
    TemporaryDataOnDiskScopePtr temp_data_on_disk;

    std::weak_ptr<PlanSegmentProcessListEntry> segment_process_list_entry;
    QueueThrottlerDeleterPtr queue_throttler_ptr;
    bool enable_worker_fault_tolerance = false;

    timespec query_expiration_timestamp{};
public:
    // Top-level OpenTelemetry trace context for the query. Makes sense only for a query context.
    OpenTelemetryTraceContext query_trace_context;

private:
    friend struct NamedCnchSession;

    using SampleBlockCache = std::unordered_map<std::string, Block>;
    mutable SampleBlockCache sample_block_cache;

    PartUUIDsPtr part_uuids; /// set of parts' uuids, is used for query parts deduplication
    PartUUIDsPtr ignored_part_uuids; /// set of parts' uuids are meant to be excluded from query processing

    NameToNameMap query_parameters; /// Dictionary with query parameters for prepared statements.
        /// (key=name, value)

    IHostContextPtr host_context; /// Arbitrary object that may used to attach some host specific information to query context,
        /// when using ClickHouse as a library in some project. For example, it may contain host
        /// logger, some query identification information, profiling guards, etc. This field is
        /// to be customized in HTTP and TCP servers by overloading the customizeContext(DB::ContextPtr)
        /// methods.

    ZooKeeperMetadataTransactionPtr metadata_transaction; /// Distributed DDL context. I'm not sure if it's a suitable place for this,
        /// but it's the easiest way to pass this through the whole stack from executeQuery(...)
        /// to DatabaseOnDisk::commitCreateTable(...) or IStorage::alter(...) without changing
        /// thousands of signatures.
        /// And I hope it will be replaced with more common Transaction sometime.


    /// VirtualWarehouse for each query, session level
    mutable VirtualWarehouseHandle current_vw;
    mutable WorkerGroupHandle current_worker_group;
    mutable WorkerGroupHandle health_worker_group;

    /// Transaction for each query, query level
    TransactionCnchPtr current_cnch_txn;

    QueryWorkerMetricElements query_worker_metrics;

    /// The extended profile info is from workers and mainly for INSERT operations
    mutable ExtendedProfileInfo extended_profile_info;

    String async_query_id;

    bool read_from_client_finished = false;

    bool is_explain_query = false;

    Context();
    Context(const Context &);
    Context & operator=(const Context &);

public:
    /// Create initial Context with ContextShared and etc.
    static ContextMutablePtr createGlobal(ContextSharedPart * shared);
    static ContextMutablePtr createCopy(const ContextWeakPtr & other);
    static ContextMutablePtr createCopy(const ContextMutablePtr & other);
    static ContextMutablePtr createCopy(const ContextPtr & other);
    static SharedContextHolder createShared();

    void addSessionView(StorageID view_table_id, StoragePtr view_storage);
    StoragePtr getSessionView(StorageID view_table_id);

    void copyFrom(const ContextPtr & other);

    ~Context();

    void setExtendedProfileInfo(const ExtendedProfileInfo & source) const;
    ExtendedProfileInfo getExtendedProfileInfo() const;

    void addQueryWorkerMetricElements(QueryWorkerMetricElementPtr query_worker_metric_element);
    QueryWorkerMetricElements getQueryWorkerMetricElements();

    String getPath() const;
    String getFlagsPath() const;
    String getUserFilesPath() const;
    String getDictionariesLibPath() const;
    String getMetastorePath() const;

    VolumePtr getTemporaryVolume() const;
    TemporaryDataOnDiskScopePtr getTempDataOnDisk() const;
    void setTempDataOnDisk(TemporaryDataOnDiskScopePtr temp_data_on_disk_);

    void setPath(const String & path);
    void setFlagsPath(const String & path);
    void setUserFilesPath(const String & path);
    void setDictionariesLibPath(const String & path);
    void setMetastorePath(const String & path);

    VolumePtr setTemporaryStorage(const String & path, const String & policy_name = "");
    void setTemporaryStoragePath();
    void setTemporaryStoragePath(const String & path, size_t max_size);
    // void setTemporaryStorageInCache(const String & cache_disk_name, size_t max_size);
    void setTemporaryStoragePolicy(const String & policy_name, size_t max_size);

    void setReadyForQuery();
    bool isReadyForQuery() const;

    /// HDFS user
    void setHdfsUser(const String & name);
    String getHdfsUser() const;

    /// HDFS nnproxy
    void setHdfsNNProxy(const String & name);
    String getHdfsNNProxy() const;

    void setHdfsConnectionParams(const HDFSConnectionParams & hdfs_params);
    HDFSConnectionParams getHdfsConnectionParams() const;

    void setLasfsConnectionParams(const Poco::Util::AbstractConfiguration & config);

    void setVETosConnectParams(const VETosConnectionParams & connect_params);
    const VETosConnectionParams & getVETosConnectParams() const;

    /// create backgroud task to synchronize metadata table by table
    void setMetaChecker();
    void setMetaCheckerStatus(bool stop);

    using ConfigurationPtr = Poco::AutoPtr<Poco::Util::AbstractConfiguration>;

    /// Global application configuration settings.
    void setConfig(const ConfigurationPtr & config);
    const Poco::Util::AbstractConfiguration & getConfigRef() const;

    void initRootConfig(const Poco::Util::AbstractConfiguration & poco_config);
    const RootConfiguration & getRootConfig() const;
    void reloadRootConfig(const Poco::Util::AbstractConfiguration & poco_config);

    void initCnchConfig(const Poco::Util::AbstractConfiguration & poco_config);
    const Poco::Util::AbstractConfiguration & getCnchConfigRef() const;

    AccessControlManager & getAccessControlManager();
    const AccessControlManager & getAccessControlManager() const;

    /// Sets external authenticators config (LDAP, Kerberos).
    void setExternalAuthenticatorsConfig(const Poco::Util::AbstractConfiguration & config);

    /// Creates GSSAcceptorContext instance based on external authenticator params.
    std::unique_ptr<GSSAcceptorContext> makeGSSAcceptorContext() const;

    /** Take the list of users, quotas and configuration profiles from this config.
      * The list of users is completely replaced.
      * The accumulated quota values are not reset if the quota is not deleted.
      */
    void setUsersConfig(const ConfigurationPtr & config);
    ConfigurationPtr getUsersConfig();

    /// Sets the current user, checks the credentials and that the specified host is allowed.
    /// Must be called before getClientInfo() can be called.
    void setUser(const Credentials & credentials, const Poco::Net::SocketAddress & address);
    void setUser(const String & name, const String & password, const Poco::Net::SocketAddress & address);

    /// Sets the current user, *does not check the password/credentials and that the specified host is allowed*.
    /// Must be called before getClientInfo.
    ///
    /// (Used only internally in cluster, if the secret matches)
    void setUserWithoutCheckingPassword(const String & name, const Poco::Net::SocketAddress & address);

    void setQuotaKey(String quota_key_);

    UserPtr getUser() const;
    String getUserName() const;
    std::optional<UUID> getUserID() const;

    void setCurrentRoles(const std::vector<UUID> & current_roles_);
    void setCurrentRolesDefault();
    boost::container::flat_set<UUID> getCurrentRoles() const;
    boost::container::flat_set<UUID> getEnabledRoles() const;
    std::shared_ptr<const EnabledRolesInfo> getRolesInfo() const;

    /// Checks access rights.
    /// Empty database means the current database.
    void checkAccess(const AccessFlags & flags) const;
    void checkAccess(const AccessFlags & flags, const std::string_view & database) const;
    void checkAccess(const AccessFlags & flags, const std::string_view & database, const std::string_view & table) const;
    void checkAccess(
        const AccessFlags & flags,
        const std::string_view & database,
        const std::string_view & table,
        const std::string_view & column) const;
    void checkAccess(
        const AccessFlags & flags,
        const std::string_view & database,
        const std::string_view & table,
        const std::vector<std::string_view> & columns) const;
    void checkAccess(
        const AccessFlags & flags, const std::string_view & database, const std::string_view & table, const Strings & columns) const;
    void checkAccess(const AccessFlags & flags, const StorageID & table_id) const;
    void checkAccess(const AccessFlags & flags, const StorageID & table_id, const std::string_view & column) const;
    void checkAccess(const AccessFlags & flags, const StorageID & table_id, const std::vector<std::string_view> & columns) const;
    void checkAccess(const AccessFlags & flags, const StorageID & table_id, const Strings & columns) const;
    void checkAccess(const AccessRightsElement & element) const;
    void checkAccess(const AccessRightsElements & elements) const;

    std::shared_ptr<const ContextAccess> getAccess() const;

    WorkerGroupStatusPtr & getWorkerGroupStatusPtr() { return worker_group_status; }
    const WorkerGroupStatusPtr & getWorkerGroupStatusPtr() const { return worker_group_status; }

    void updateAdaptiveSchdulerConfig();
    WorkerStatusManagerPtr getWorkerStatusManager();
    WorkerStatusManagerPtr getWorkerStatusManager() const;
    WorkerGroupHandle tryGetHealthWorkerGroup() const;
    void selectWorkerNodesWithMetrics();

    ASTPtr getRowPolicyCondition(const String & database, const String & table_name, RowPolicy::ConditionType type) const;

    /// Sets an extra row policy based on `client_info.initial_user`, if it exists.
    /// TODO: we need a better solution here. It seems we should pass the initial row policy
    /// because a shard is allowed to don't have the initial user or it may be another user with the same name.
    void setInitialRowPolicy();

    std::shared_ptr<const EnabledQuota> getQuota() const;
    std::optional<QuotaUsage> getQuotaUsage() const;

    /// We have to copy external tables inside executeQuery() to track limits. Therefore, set callback for it. Must set once.
    void setExternalTablesInitializer(ExternalTablesInitializer && initializer);
    /// This method is called in executeQuery() and will call the external tables initializer.
    void initializeExternalTablesIfSet();

    /// When input() is present we have to send columns structure to client
    void setInputInitializer(InputInitializer && initializer);
    /// This method is called in StorageInput::read while executing query
    void initializeInput(const StoragePtr & input_storage);

    /// Callback for read data blocks from client one by one for function input()
    void setInputBlocksReaderCallback(InputBlocksReader && reader);
    /// Get callback for reading data for input()
    InputBlocksReader getInputBlocksReaderCallback() const;
    void resetInputCallbacks();

    ClientInfo & getClientInfo() { return client_info; }
    const ClientInfo & getClientInfo() const { return client_info; }
    const std::unordered_set<String> & getPartitionIds() const { return partition_ids;}

    void initResourceGroupManager(const ConfigurationPtr & config);
    void setResourceGroup(const IAST * ast);
    IResourceGroup * tryGetResourceGroup() const;
    IResourceGroupManager * tryGetResourceGroupManager();
    IResourceGroupManager * tryGetResourceGroupManager() const;
    void startResourceGroup();
    void stopResourceGroup();

    enum StorageNamespace
    {
        ResolveGlobal = 1u, /// Database name must be specified
        ResolveCurrentDatabase = 2u, /// Use current database
        ResolveCurrentCatalog = 4u, /// Use current catalog
        ResolveOrdinary = ResolveGlobal | ResolveCurrentDatabase
            | ResolveCurrentCatalog, /// If database/catalog name is not specified, use current database/catalog
        ResolveExternal = 8u, /// Try get external table
        ResolveAll = ResolveExternal | ResolveOrdinary /// If database name is not specified, try get external table,
        ///    if external table not found use current database.
    };

    String resolveDatabase(const String & database_name) const;
    StorageID resolveStorageID(StorageID storage_id, StorageNamespace where = StorageNamespace::ResolveAll) const;
    StorageID tryResolveStorageID(StorageID storage_id, StorageNamespace where = StorageNamespace::ResolveAll) const;
    StorageID resolveStorageIDImpl(StorageID storage_id, StorageNamespace where, std::optional<Exception> * exception) const;

    Tables getExternalTables() const;
    void addExternalTable(const String & table_name, TemporaryTableHolder && temporary_table);
    std::shared_ptr<TemporaryTableHolder> removeExternalTable(const String & table_name);

    const Scalars & getScalars() const;
    const Block & getScalar(const String & name) const;
    void addScalar(const String & name, const Block & block);
    bool hasScalar(const String & name) const;

    const QueryAccessInfo & getQueryAccessInfo() const { return query_access_info; }
    void addQueryAccessInfo(
        const String & quoted_database_name,
        const String & full_quoted_table_name,
        const Names & column_names,
        const String & projection_name = {});

    /// Supported factories for records in query_log
    enum class QueryLogFactories
    {
        AggregateFunction,
        AggregateFunctionCombinator,
        Database,
        DataType,
        Dictionary,
        Format,
        Function,
        Storage,
        TableFunction
    };

    const QueryFactoriesInfo & getQueryFactoriesInfo() const { return query_factories_info; }
    void addQueryFactoriesInfo(QueryLogFactories factory_type, const String & created_object) const;

    StoragePtr executeTableFunction(const ASTPtr & table_expression);

    void addViewSource(const StoragePtr & storage);
    StoragePtr getViewSource() const;

    String getCurrentDatabase() const;
    String getCurrentQueryId() const { return client_info.current_query_id; }

    /// Id of initiating query for distributed queries; or current query id if it's not a distributed query.
    String getInitialQueryId() const;

    void setCurrentDatabase(const String & name);
    void setCurrentDatabase(const String & name, ContextPtr local_context);

    void setCurrentCatalog(const String & catalog_name);
    /// Set current_database for global context. We don't validate that database
    /// exists because it should be set before databases loading.
    void setCurrentDatabaseNameInGlobalContext(const String & name);
    void setCurrentQueryId(const String & query_id);

    void killCurrentQuery();

    void setInsertionTable(StorageID db_and_table) { insertion_table = std::move(db_and_table); }
    const StorageID & getInsertionTable() const { return insertion_table; }

    String getDefaultFormat() const; /// If default_format is not specified, some global default format is returned.
    void setDefaultFormat(const String & name);

    MultiVersion<Macros>::Version getMacros() const;
    void setMacros(std::unique_ptr<Macros> && macros);

    Settings getSettings() const;
    void setSettings(const Settings & settings_);

    /// Set settings by name.
    void setSetting(const StringRef & name, const String & value);
    void setSetting(const StringRef & name, const Field & value);
    void applySettingChange(const SettingChange & change);
    void applySettingsChanges(const SettingsChanges & changes);

    /// Checks the constraints.
    void checkSettingsConstraints(const SettingChange & change) const;
    void checkSettingsConstraints(const SettingsChanges & changes) const;
    void checkSettingsConstraints(SettingsChanges & changes) const;
    void clampToSettingsConstraints(SettingsChanges & changes) const;

    /// Returns the current constraints (can return null).
    std::shared_ptr<const SettingsConstraints> getSettingsConstraints() const;

    const EmbeddedDictionaries & getEmbeddedDictionaries() const;
    const ExternalDictionariesLoader & getExternalDictionariesLoader() const;
    CnchCatalogDictionaryCache & getCnchCatalogDictionaryCache() const;
    const ExternalModelsLoader & getExternalModelsLoader() const;
    EmbeddedDictionaries & getEmbeddedDictionaries();
    ExternalDictionariesLoader & getExternalDictionariesLoader();
    CnchCatalogDictionaryCache & getCnchCatalogDictionaryCache();
    ExternalModelsLoader & getExternalModelsLoader();
    ExternalModelsLoader & getExternalModelsLoaderUnlocked();
    void tryCreateEmbeddedDictionaries() const;
    void loadDictionaries(const Poco::Util::AbstractConfiguration & config);

    void setExternalModelsConfig(const ConfigurationPtr & config, const std::string & config_name = "models_config");

    /// I/O formats.
    BlockInputStreamPtr getInputFormat(const String & name, ReadBuffer & buf, const Block & sample, UInt64 max_block_size) const;

    /// Don't use streams. Better look at getOutputFormat...
    BlockOutputStreamPtr getOutputStreamParallelIfPossible(const String & name, WriteBuffer & buf, const Block & sample) const;
    BlockOutputStreamPtr getOutputStream(const String & name, WriteBuffer & buf, const Block & sample) const;

    OutputFormatPtr getOutputFormatParallelIfPossible(const String & name, WriteBuffer & buf, const Block & sample) const;

    InterserverIOHandler & getInterserverIOHandler();

    /// How other servers can access this for downloading replicated data.
    void setInterserverIOAddress(const String & host, UInt16 port);
    std::pair<String, UInt16> getInterserverIOAddress() const;

    UInt16 getExchangePort(bool check_port_exists = false) const;
    UInt16 getExchangeStatusPort(bool check_port_exists = false) const;

    void setComplexQueryActive(bool active);
    bool getComplexQueryActive();

    /// Credentials which server will use to communicate with others
    void updateInterserverCredentials(const Poco::Util::AbstractConfiguration & config);
    InterserverCredentialsPtr getInterserverCredentials();

    std::pair<String, String> getCnchInterserverCredentials() const;

    /// Interserver requests scheme (http or https)
    void setInterserverScheme(const String & scheme);
    String getInterserverScheme() const;

    /// Storage of allowed hosts from config.xml
    void setRemoteHostFilter(const Poco::Util::AbstractConfiguration & config);
    const RemoteHostFilter & getRemoteHostFilter() const;

    UInt16 getPortFromEnvForConsul(const char * key) const;
    HostWithPorts getHostWithPorts() const;

    /// The port that the server listens for executing SQL queries.
    UInt16 getTCPPort() const;
    /// Get the tcp_port of other server.
    UInt16 getTCPPort(const String & host, UInt16 rpc_port) const;

    std::optional<UInt16> getTCPPortSecure() const;

    /// The port that the server exchange ha log
    UInt16 getHaTCPPort() const;

    /// Allow to use named sessions. The thread will be run to cleanup sessions after timeout has expired.
    /// The method must be called at the server startup.
    void enableNamedSessions();

    void enableNamedCnchSessions();

    std::shared_ptr<NamedSession>
    acquireNamedSession(const String & session_id, std::chrono::steady_clock::duration timeout, bool session_check) const;
    std::shared_ptr<NamedCnchSession>
    acquireNamedCnchSession(const UInt64 & txn_id, std::chrono::steady_clock::duration timeout, bool session_check) const;

    void initCnchServerResource(const TxnTimestamp & txn_id);
    CnchServerResourcePtr getCnchServerResource() const;
    CnchServerResourcePtr tryGetCnchServerResource() const;
    CnchWorkerResourcePtr getCnchWorkerResource() const;
    CnchWorkerResourcePtr tryGetCnchWorkerResource() const;
    void initCnchWorkerResource();

    /// For methods below you may need to acquire the context lock by yourself.

    ContextMutablePtr getQueryContext() const;
    bool hasQueryContext() const { return !query_context.expired(); }
    bool isInternalSubquery() const;

    ContextMutablePtr getSessionContext() const;
    bool hasSessionContext() const { return !session_context.expired(); }

    ContextMutablePtr getGlobalContext() const;
    bool hasGlobalContext() const { return !global_context.expired(); }
    bool isGlobalContext() const
    {
        auto ptr = global_context.lock();
        return ptr && ptr.get() == this;
    }

    ContextMutablePtr getBufferContext() const;

    void setQueryContext(ContextMutablePtr context_) { query_context = context_; }
    void setSessionContext(ContextMutablePtr context_) { session_context = context_; }

    void makeQueryContext() { query_context = shared_from_this(); }
    void makeSessionContext() { session_context = shared_from_this(); }
    void makeGlobalContext()
    {
        initGlobal();
        global_context = shared_from_this();
    }

    const Settings & getSettingsRef() const { return settings; }
    Settings & getSettingsRef() { return settings; }

    VWCustomizedSettingsPtr getVWCustomizedSettings() const;
    void setVWCustomizedSettings(VWCustomizedSettingsPtr vw_customized_settings_ptr_);

    void setProgressCallback(ProgressCallback callback);
    /// Used in InterpreterSelectQuery to pass it to the IBlockInputStream.
    ProgressCallback getProgressCallback() const;

    void setFileProgressCallback(FileProgressCallback && callback) { file_progress_callback = callback; }
    FileProgressCallback getFileProgressCallback() const { return file_progress_callback; }

    void setProcessListEntry(std::shared_ptr<ProcessListEntry> process_list_entry_);
    std::weak_ptr<ProcessListEntry> getProcessListEntry() const;

    /** Set in executeQuery and InterpreterSelectQuery. Then it is used in IBlockInputStream,
      *  to update and monitor information about the total number of resources spent for the query.
      */
    void setProcessListElement(QueryStatus * elem);
    /// Can return nullptr if the query was not inserted into the ProcessList.
    QueryStatus * getProcessListElement() const;

    /// List all queries.
    ProcessList & getProcessList();
    const ProcessList & getProcessList() const;

    /// List all plan segment queries;
    PlanSegmentProcessList & getPlanSegmentProcessList();
    const PlanSegmentProcessList & getPlanSegmentProcessList() const;

    void setPlanSegmentProcessListEntry(std::shared_ptr<PlanSegmentProcessListEntry> segment_process_list_entry_);
    std::weak_ptr<PlanSegmentProcessListEntry> getPlanSegmentProcessListEntry() const;

    void setProcessorProfileElementConsumer(
        std::shared_ptr<ProfileElementConsumer<ProcessorProfileLogElement>> processor_log_element_consumer_);
    std::shared_ptr<ProfileElementConsumer<ProcessorProfileLogElement>> getProcessorProfileElementConsumer() const;

    void setIsExplainQuery(const bool & is_explain_query_);
    bool isExplainQuery() const;

    SegmentSchedulerPtr getSegmentScheduler();
    SegmentSchedulerPtr getSegmentScheduler() const;

    ExchangeStatusTrackerPtr getExchangeDataTracker() const;
    DiskExchangeDataManagerPtr getDiskExchangeDataManager() const;
    void setMockDiskExchangeDataManager(DiskExchangeDataManagerPtr disk_exchange_data_manager);

    BindingCacheManagerPtr getGlobalBindingCacheManager();
    BindingCacheManagerPtr getGlobalBindingCacheManager() const;
    void setGlobalBindingCacheManager(std::shared_ptr<BindingCacheManager> && manager);

    QueueManagerPtr getQueueManager() const;
    AsyncQueryManagerPtr getAsyncQueryManager() const;

    MergeList & getMergeList();
    const MergeList & getMergeList() const;

    void setQueueDeleter(QueueThrottlerDeleterPtr ptr)
    {
        queue_throttler_ptr = ptr;
    }
    ManipulationList & getManipulationList();
    const ManipulationList & getManipulationList() const;

    ReplicatedFetchList & getReplicatedFetchList();
    const ReplicatedFetchList & getReplicatedFetchList() const;

    /// If the current session is expired at the time of the call, synchronously creates and returns a new session with the startNewSession() call.
    /// If no ZooKeeper configured, throws an exception.
    std::shared_ptr<zkutil::ZooKeeper> getZooKeeper() const;
    /// Same as above but return a zookeeper connection from auxiliary_zookeepers configuration entry.
    std::shared_ptr<zkutil::ZooKeeper> getAuxiliaryZooKeeper(const String & name) const;
    std::shared_ptr<AutoStatsTaskLog> getAutoStatsTaskLog() const;

    /// Try to connect to Keeper using get(Auxiliary)ZooKeeper. Useful for
    /// internal Keeper start (check connection to some other node). Return true
    /// if connected successfully (without exception) or our zookeeper client
    /// connection configured for some other cluster without our node.
    bool tryCheckClientConnectionToMyKeeperCluster() const;

#if USE_NURAFT
    std::shared_ptr<KeeperDispatcher> & getKeeperDispatcher() const;
#endif
    void initializeKeeperDispatcher(bool start_async) const;
    void shutdownKeeperDispatcher() const;
    void updateKeeperConfiguration(const Poco::Util::AbstractConfiguration & config);

    /// Set auxiliary zookeepers configuration at server starting or configuration reloading.
    void reloadAuxiliaryZooKeepersConfigIfChanged(const ConfigurationPtr & config);
    /// Has ready or expired ZooKeeper
    bool hasZooKeeper() const;
    /// Has ready or expired auxiliary ZooKeeper
    bool hasAuxiliaryZooKeeper(const String & name) const;
    /// Reset current zookeeper session. Do not create a new one.
    void resetZooKeeper() const;
    // Reload Zookeeper
    void reloadZooKeeperIfChanged(const ConfigurationPtr & config) const;

    // TODO: check if this knob is redundant
    void setEnableSSL(bool v);
    bool isEnableSSL() const;

    /// Create a cache of uncompressed blocks of specified size. This can be done only once.
    void setUncompressedCache(size_t max_size_in_bytes);
    std::shared_ptr<UncompressedCache> getUncompressedCache() const;
    void dropUncompressedCache() const;

    /// Create a cache of marks of specified size. This can be done only once.
    void setMarkCache(size_t cache_size_in_bytes);
    std::shared_ptr<MarkCache> getMarkCache() const;
    void dropMarkCache() const;

    /// Create a cache of mapped files to avoid frequent open/map/unmap/close and to reuse from several threads.
    void setMMappedFileCache(size_t cache_size_in_num_entries);
    std::shared_ptr<MMappedFileCache> getMMappedFileCache() const;
    void dropMMappedFileCache() const;

    /// Create a cache of query results for statements which run repeatedly.
    void setQueryCache(const Poco::Util::AbstractConfiguration & config);
    void updateQueryCacheConfiguration(const Poco::Util::AbstractConfiguration & config);
    std::shared_ptr<QueryCache> getQueryCache() const;
    void dropQueryCache() const;

    /** Clear the caches of the uncompressed blocks and marks.
      * This is usually done when renaming tables, changing the type of columns, deleting a table.
      *  - since caches are linked to file names, and become incorrect.
      *  (when deleting a table - it is necessary, since in its place another can appear)
      * const - because the change in the cache is not considered significant.
      */
    void dropCaches() const;

    /// Settings for merge scheduler.
    void setMergeSchedulerSettings(const Poco::Util::AbstractConfiguration & config);

    /// Settings for MergeTree background tasks stored in config.xml
    BackgroundTaskSchedulingSettings getBackgroundProcessingTaskSchedulingSettings() const;
    BackgroundTaskSchedulingSettings getBackgroundMoveTaskSchedulingSettings() const;

    BackgroundSchedulePool & getBufferFlushSchedulePool() const;
    BackgroundSchedulePool & getSchedulePool() const;
    BackgroundSchedulePool & getMessageBrokerSchedulePool() const;
    BackgroundSchedulePool & getDistributedSchedulePool() const;

    BackgroundSchedulePool & getConsumeSchedulePool() const;
    BackgroundSchedulePool & getRestartSchedulePool() const;
    BackgroundSchedulePool & getHaLogSchedulePool() const;
    BackgroundSchedulePool & getMutationSchedulePool() const;
    BackgroundSchedulePool & getLocalSchedulePool() const;
    BackgroundSchedulePool & getMergeSelectSchedulePool() const;
    BackgroundSchedulePool & getUniqueTableSchedulePool() const;
    BackgroundSchedulePool & getMemoryTableSchedulePool() const;
    BackgroundSchedulePool & getTopologySchedulePool() const;
    BackgroundSchedulePool & getMetricsRecalculationSchedulePool() const;

    ThrottlerPtr getDiskCacheThrottler() const;

    ThrottlerPtr getReplicatedFetchesThrottler() const;
    ThrottlerPtr getReplicatedSendsThrottler() const;

    void initPreloadThrottler();
    ThrottlerPtr tryGetPreloadThrottler() const;

    /// Has distributed_ddl configuration or not.
    bool hasDistributedDDL() const;
    void setDDLWorker(std::unique_ptr<DDLWorker> ddl_worker);
    DDLWorker & getDDLWorker() const;

    std::shared_ptr<Clusters> getClusters() const;
    std::shared_ptr<Cluster> getCluster(const std::string & cluster_name) const;
    std::shared_ptr<Cluster> tryGetCluster(const std::string & cluster_name) const;
    void setClustersConfig(const ConfigurationPtr & config, const String & config_name = "remote_servers");
    /// Sets custom cluster, but doesn't update configuration
    void setCluster(const String & cluster_name, const std::shared_ptr<Cluster> & cluster);
    void reloadClusterConfig() const;

    Compiler & getCompiler();

    /// Call after initialization before using system logs. Call for global context.
    void initializeSystemLogs();

    void initBGPartitionSelector();
    PartitionSelectorPtr getBGPartitionSelector() const;

    /// Call after initialization before using trace collector.
    void initializeTraceCollector();

    bool hasTraceCollector() const;

    /// Nullptr if the query log is not ready for this moment.
    std::shared_ptr<QueryLog> getQueryLog() const;
    std::shared_ptr<QueryThreadLog> getQueryThreadLog() const;
    std::shared_ptr<QueryExchangeLog> getQueryExchangeLog() const;
    std::shared_ptr<TraceLog> getTraceLog() const;
    std::shared_ptr<TextLog> getTextLog() const;
    std::shared_ptr<MetricLog> getMetricLog() const;
    std::shared_ptr<AsynchronousMetricLog> getAsynchronousMetricLog() const;
    std::shared_ptr<OpenTelemetrySpanLog> getOpenTelemetrySpanLog() const;
    std::shared_ptr<MutationLog> getMutationLog() const;
    std::shared_ptr<KafkaLog> getKafkaLog() const;
    std::shared_ptr<CloudKafkaLog> getCloudKafkaLog() const;
    std::shared_ptr<ProcessorsProfileLog> getProcessorsProfileLog() const;
    std::shared_ptr<ZooKeeperLog> getZooKeeperLog() const;

    /// Returns an object used to log operations with parts if it possible.
    /// Provide table name to make required checks.
    std::shared_ptr<PartLog> getPartLog(const String & part_database) const;
    std::shared_ptr<PartMergeLog> getPartMergeLog() const;
    std::shared_ptr<ServerPartLog> getServerPartLog() const;

    void initializeCnchSystemLogs();
    std::shared_ptr<QueryMetricLog> getQueryMetricsLog() const;
    void insertQueryMetricsElement(const QueryMetricElement & element); /// Add the metrics element to the background thread for flushing
    std::shared_ptr<QueryWorkerMetricLog> getQueryWorkerMetricsLog() const;
    void insertQueryWorkerMetricsElement(
        const QueryWorkerMetricElement & element); /// Add the metrics element to the background thread for flushing
    std::shared_ptr<CnchQueryLog> getCnchQueryLog() const;

    const MergeTreeSettings & getMergeTreeSettings() const;
    const MergeTreeSettings & getReplicatedMergeTreeSettings() const;
    const StorageS3Settings & getStorageS3Settings() const;
    const CnchHiveSettings & getCnchHiveSettings() const;
    const CnchFileSettings & getCnchFileSettings() const;

    /// Prevents DROP TABLE if its size is greater than max_size (50GB by default, max_size=0 turn off this check)
    void setMaxTableSizeToDrop(size_t max_size);
    void checkTableCanBeDropped(const String & database, const String & table, const size_t & table_size) const;

    /// Prevents DROP PARTITION if its size is greater than max_size (50GB by default, max_size=0 turn off this check)
    void setMaxPartitionSizeToDrop(size_t max_size);
    void checkPartitionCanBeDropped(const String & database, const String & table, const size_t & partition_size) const;

    /// Lets you select the compression codec according to the conditions described in the configuration file.
    std::shared_ptr<ICompressionCodec> chooseCompressionCodec(size_t part_size, double part_size_ratio) const;


    /// Provides storage disks
    DiskPtr getDisk(const String & name) const;

    StoragePoliciesMap getPoliciesMap() const;
    DisksMap getDisksMap() const;
    void updateStorageConfiguration(Poco::Util::AbstractConfiguration & config);

    /// Provides storage politics schemes
    StoragePolicyPtr getStoragePolicy(const String & name) const;

    /// Get the server uptime in seconds.
    time_t getUptimeSeconds() const;

    using ConfigReloadCallback = std::function<void()>;
    void setConfigReloadCallback(ConfigReloadCallback && callback);
    void reloadConfig() const;

    void shutdown();

    bool isInternalQuery() const { return is_internal_query; }
    void setInternalQuery(bool internal) { is_internal_query = internal; }

    ActionLocksManagerPtr getActionLocksManager();

    enum class ApplicationType
    {
        SERVER, /// The program is run as clickhouse-server daemon (default behavior)
        CLIENT, /// clickhouse-client
        LOCAL, /// clickhouse-local
        KEEPER, /// clickhouse-keeper (also daemon)
        TSO, /// clickhouse-tso-server
    };

    ApplicationType getApplicationType() const;
    void setApplicationType(ApplicationType type);

    /// Sets default_profile and system_profile, must be called once during the initialization
    void setDefaultProfiles(const Poco::Util::AbstractConfiguration & config);
    String getDefaultProfileName() const;
    String getSystemProfileName() const;

    /// Base path for format schemas
    String getFormatSchemaPath(bool remote = false) const;
    void setFormatSchemaPath(const String & path, bool remote = false);

    SampleBlockCache & getSampleBlockCache() const;

    /// Query parameters for prepared statements.
    bool hasQueryParameters() const;
    const NameToNameMap & getQueryParameters() const;
    void setQueryParameter(const String & name, const String & value);
    void setQueryParameters(const NameToNameMap & parameters) { query_parameters = parameters; }

    /// Add started bridge command. It will be killed after context destruction
    void addBridgeCommand(std::unique_ptr<ShellCommand> cmd) const;

    IHostContextPtr & getHostContext();
    const IHostContextPtr & getHostContext() const;

    /// Initialize context of distributed DDL query with Replicated database.
    void initZooKeeperMetadataTransaction(ZooKeeperMetadataTransactionPtr txn, bool attach_existing = false);
    /// Returns context of current distributed DDL query or nullptr.
    ZooKeeperMetadataTransactionPtr getZooKeeperMetadataTransaction() const;

    PartUUIDsPtr getPartUUIDs() const;
    PartUUIDsPtr getIgnoredPartUUIDs() const;

    ReadTaskCallback getReadTaskCallback() const;
    void setReadTaskCallback(ReadTaskCallback && callback);

    void setPipelineLogPath(const String & path) { pipeline_log_path = path; }
    String getPipelineLogpath() const { return pipeline_log_path; }

    /// Create a memory cache of data blocks reading from unique key index files.
    void setUniqueKeyIndexBlockCache(size_t cache_size_in_bytes);
    UniqueKeyIndexBlockCachePtr getUniqueKeyIndexBlockCache() const;

    /// Create a local disk cache of unique key index files.
    void setUniqueKeyIndexFileCache(size_t cache_size_in_bytes);
    UniqueKeyIndexFileCachePtr getUniqueKeyIndexFileCache() const;

    /// Create a cache of UniqueKeyIndex objects.
    void setUniqueKeyIndexCache(size_t cache_size_in_bytes);
    UniqueKeyIndexCachePtr getUniqueKeyIndexCache() const;

    /// Create a memory cache of delete bitmaps for data parts.
    void setDeleteBitmapCache(size_t cache_size_in_bytes);
    std::shared_ptr<DeleteBitmapCache> getDeleteBitmapCache() const;

    PlanNodeIdAllocatorPtr & getPlanNodeIdAllocator() { return id_allocator; }
    UInt32 nextNodeId() { return id_allocator->nextId(); }
    void createPlanNodeIdAllocator();

    int step_id = 2000;
    int getStepId() const { return step_id; }
    void setStepId(int step_id_) { step_id = step_id_; }
    int getAndIncStepId() { return ++step_id; }

    int rule_id = 3000;
    int getRuleId() const { return rule_id; }
    void setRuleId(int rule_id_) { rule_id = rule_id_; }
    void incRuleId() { ++rule_id; }

    String graphviz_sub_query_path;
    void setExecuteSubQueryPath(String path) { graphviz_sub_query_path = std::move(path); }
    String getExecuteSubQueryPath() const
    {
        return graphviz_sub_query_path;
    }
    void removeExecuteSubQueryPath()
    {
        graphviz_sub_query_path = "";
    }

    int sub_query_id = 0;
    int incAndGetSubQueryId() { return ++sub_query_id; }

    SymbolAllocatorPtr & getSymbolAllocator() { return symbol_allocator; }
    ExcludedRulesMap & getExcludedRulesMap() { return exclude_rules_map; }

    void createSymbolAllocator();
    std::shared_ptr<Statistics::StatisticsMemoryStore> getStatisticsMemoryStore();

    std::shared_ptr<BindingCacheManager> getSessionBindingCacheManager() const;

    void createOptimizerMetrics();
    OptimizerMetricsPtr & getOptimizerMetrics() { return optimizer_metrics; }

    void setFunctionDeterministic(const std::string & fun_name, bool deterministic)
    {
        function_deterministic[fun_name] = deterministic;
    }

    bool isFunctionDeterministic(const std::string & fun_name) const
    {
        if (function_deterministic.contains(fun_name))
        {
            return function_deterministic.at(fun_name);
        }
        return true;
    }

    void initOptimizerProfile() { optimizer_profile = std::make_unique<OptimizerProfile>(); }

    String getOptimizerProfile(bool print_rule = false);

    void clearOptimizerProfile();

    void logOptimizerProfile(Poco::Logger * log, String prefix, String name, String time, bool is_rule = false);

    const String & getTenantId() const
    {

        if (!tenant_id.empty())
            return tenant_id;
        else
            return settings.tenant_id.toString();
    }


    void setTenantId(const String & id)
    {
        tenant_id = id;
    }

    const String & getCurrentCatalog() const
    {
        if (!current_catalog.empty())
            return current_catalog;
        else
            return settings.default_catalog.toString();
    }


<<<<<<< HEAD
    void setChecksumsCache(const ChecksumsCacheSettings & settings);
=======


    void setChecksumsCache(size_t cache_size_in_bytes);
>>>>>>> eeab079d
    std::shared_ptr<ChecksumsCache> getChecksumsCache() const;

    /// client for service discovery
    void initServiceDiscoveryClient();
    ServiceDiscoveryClientPtr getServiceDiscoveryClient() const;

    void initTSOClientPool(const String & service_name);
    std::shared_ptr<TSO::TSOClient> getCnchTSOClient() const;

    void initTSOElectionReader();
    String tryGetTSOLeaderHostPort() const;
    void updateTSOLeaderHostPort() const;

    UInt64 getTimestamp() const;
    UInt64 tryGetTimestamp(const String & pretty_func_name = "Context") const;
    UInt64 getTimestamps(UInt32 size) const;
    UInt64 getPhysicalTimestamp() const;

    void setPartCacheManager();
    std::shared_ptr<PartCacheManager> getPartCacheManager() const;

    /// catalog related
    void initCatalog(const MetastoreConfig & catalog_conf, const String & name_space);
    std::shared_ptr<Catalog::Catalog> tryGetCnchCatalog() const;
    std::shared_ptr<Catalog::Catalog> getCnchCatalog() const;

    /// client for Daemon Manager Service
    void initDaemonManagerClientPool(const String & service_name);
    DaemonManagerClientPtr getDaemonManagerClient() const;

    void setCnchServerManager(const Poco::Util::AbstractConfiguration & config);
    std::shared_ptr<CnchServerManager> getCnchServerManager() const;
    void updateServerVirtualWarehouses(const ConfigurationPtr & config);
    void setCnchTopologyMaster();
    std::shared_ptr<CnchTopologyMaster> getCnchTopologyMaster() const;

    void updateQueueManagerConfig() const;
    void setServerType(const String & type_str);
    ServerType getServerType() const;
    String getServerTypeString() const;

    String getVirtualWarehousePSM() const;

    void initVirtualWarehousePool();
    VirtualWarehousePool & getVirtualWarehousePool() const;

    StoragePtr tryGetCnchTable(const String & database_name, const String & table_name) const;

    void setCurrentWorkerGroup(WorkerGroupHandle group) const;
    WorkerGroupHandle getCurrentWorkerGroup() const;
    WorkerGroupHandle tryGetCurrentWorkerGroup() const;

    void setCurrentVW(VirtualWarehouseHandle vw);
    VirtualWarehouseHandle getCurrentVW() const;
    VirtualWarehouseHandle tryGetCurrentVW() const;

    void initResourceManagerClient();
    ResourceManagerClientPtr getResourceManagerClient() const;

    UInt16 getRPCPort() const;
    UInt16 getHTTPPort() const;

    //write ha non host update time
    UInt64 getNonHostUpdateTime(const UUID & uuid);

    void initCnchServerClientPool(const String & service_name);
    CnchServerClientPool & getCnchServerClientPool() const;
    CnchServerClientPtr getCnchServerClient(const std::string & host, uint16_t port) const;
    CnchServerClientPtr getCnchServerClient(const std::string & host_port) const;
    CnchServerClientPtr getCnchServerClient(const HostWithPorts & host_with_ports) const;
    CnchServerClientPtr getCnchServerClient() const;

    void initCnchWorkerClientPools();
    CnchWorkerClientPools & getCnchWorkerClientPools() const;

    /// Transaction related APIs
    void initCnchTransactionCoordinator();
    TransactionCoordinatorRcCnch & getCnchTransactionCoordinator() const;
    void setCurrentTransaction(TransactionCnchPtr txn, bool finish_txn = true);
    TransactionCnchPtr
    setTemporaryTransaction(const TxnTimestamp & txn_id, const TxnTimestamp & primary_txn_id = 0, bool with_check = true);
    TransactionCnchPtr getCurrentTransaction() const;
    TxnTimestamp getCurrentTransactionID() const;
    TxnTimestamp getCurrentCnchStartTime() const;

    void initCnchBGThreads();
    CnchBGThreadsMap * getCnchBGThreadsMap(CnchBGThreadType type) const;
    CnchBGThreadPtr getCnchBGThread(CnchBGThreadType type, const StorageID & storage_id) const;
    CnchBGThreadPtr tryGetCnchBGThread(CnchBGThreadType type, const StorageID & storage_id) const;
    void controlCnchBGThread(const StorageID & storage_id, CnchBGThreadType type, CnchBGThreadAction action) const;
    bool removeMergeMutateTasksOnPartitions(const StorageID &, const std::unordered_set<String> &);
    bool getTableReclusterTaskStatus(const StorageID & storage_id) const;
    ClusterTaskProgress getTableReclusterTaskProgress(const StorageID & storage_id) const;
    void startResourceReport();
    void stopResourceReport();
    bool isResourceReportRegistered();

    CnchBGThreadPtr tryGetDedupWorkerManager(const StorageID & storage_id) const;

    std::multimap<StorageID, MergeTreeMutationStatus> collectMutationStatusesByTables(std::unordered_set<UUID> table_uuids) const;

    InterserverCredentialsPtr getCnchInterserverCredentials();
    std::shared_ptr<Cluster> mockCnchServersCluster() const;

    std::vector<std::pair<UInt64, CnchWorkerResourcePtr>> getAllWorkerResources() const;

    /// Part allocation
    // Consistent hash algorithm for part allocation
    enum PartAllocator : int
    {
        JUMP_CONSISTENT_HASH = 0,
        RING_CONSISTENT_HASH = 1,
        STRICT_RING_CONSISTENT_HASH = 2,
    };
    PartAllocator getPartAllocationAlgo() const;

    String getDefaultCnchPolicyName() const;
    String getCnchAuxilityPolicyName() const;

    void setAsyncQueryId(String id)
    {
        async_query_id = id;
    }
    String & getAsyncQueryId()
    {
        return async_query_id;
    }
    bool isAsyncMode() const;
    void markReadFromClientFinished();
    void waitReadFromClientFinished() const;

    ReadSettings getReadSettings() const;

    bool isEnabledWorkerFaultTolerance() const { return enable_worker_fault_tolerance; }
    void enableWorkerFaultTolerance() { enable_worker_fault_tolerance = true; }
    void disableWorkerFaultTolerance() { enable_worker_fault_tolerance = false; }

    void setPlanCacheManager(std::unique_ptr<PlanCacheManager> && manager);
    PlanCacheManager* getPlanCacheManager();

    UInt32 getQueryMaxExecutionTime() const;
    timespec getQueryExpirationTimeStamp() const { return query_expiration_timestamp; }
    void setQueryExpirationTimeStamp();

private:
    String tenant_id;
    String current_catalog;

    std::unique_lock<std::recursive_mutex> getLock() const;

    void initGlobal();

    /// Compute and set actual user settings, client_info.current_user should be set
    void calculateAccessRights();

    template <typename... Args>
    void checkAccessImpl(const Args &... args) const;

    void setProfile(const String & profile);

    EmbeddedDictionaries & getEmbeddedDictionariesImpl(bool throw_on_error) const;

    void checkCanBeDropped(const String & database, const String & table, const size_t & size, const size_t & max_size_to_drop) const;

    StoragePolicySelectorPtr getStoragePolicySelector(std::lock_guard<std::mutex> & lock) const;

    DiskSelectorPtr getDiskSelector(std::lock_guard<std::mutex> & /* lock */) const;

    /// If the password is not set, the password will not be checked
    void setUserImpl(const String & name, const std::optional<String> & password, const Poco::Net::SocketAddress & address);
};

}<|MERGE_RESOLUTION|>--- conflicted
+++ resolved
@@ -1400,13 +1400,8 @@
     }
 
 
-<<<<<<< HEAD
     void setChecksumsCache(const ChecksumsCacheSettings & settings);
-=======
-
-
-    void setChecksumsCache(size_t cache_size_in_bytes);
->>>>>>> eeab079d
+
     std::shared_ptr<ChecksumsCache> getChecksumsCache() const;
 
     /// client for service discovery
