--- conflicted
+++ resolved
@@ -1293,11 +1293,8 @@
     CnchBGThreadPtr getCnchBGThread(CnchBGThreadType type, const StorageID & storage_id) const;
     CnchBGThreadPtr tryGetCnchBGThread(CnchBGThreadType type, const StorageID & storage_id) const;
     void controlCnchBGThread(const StorageID & storage_id, CnchBGThreadType type, CnchBGThreadAction action) const;
-<<<<<<< HEAD
-=======
     bool getTableReclusterTaskStatus(const StorageID & storage_id) const;
     bool removeMergeMutateTasksOnPartitions(const StorageID &, const std::unordered_set<String> &);
->>>>>>> f37a1399
 
     CnchBGThreadPtr tryGetDedupWorkerManager(const StorageID & storage_id) const;
 
