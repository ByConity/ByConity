/*
 * Copyright (2022) Bytedance Ltd. and/or its affiliates
 * Licensed under the Apache License, Version 2.0 (the "License");
 * you may not use this file except in compliance with the License.
 * You may obtain a copy of the License at
 *
 *     http://www.apache.org/licenses/LICENSE-2.0
 *
 * Unless required by applicable law or agreed to in writing, software
 * distributed under the License is distributed on an "AS IS" BASIS,
 * WITHOUT WARRANTIES OR CONDITIONS OF ANY KIND, either express or implied.
 * See the License for the specific language governing permissions and
 * limitations under the License.
 */

#include <Analyzers/QueryAnalyzer.h>
#include <Analyzers/QueryRewriter.h>
#include <Interpreters/Context.h>
#include <Interpreters/DistributedStages/MPPQueryCoordinator.h>
#include <Interpreters/InterpreterSelectQueryUseOptimizer.h>
#include <Interpreters/SegmentScheduler.h>
#include <Interpreters/WorkerStatusManager.h>
#include <Optimizer/JoinOrderUtils.h>
#include <Optimizer/PlanNodeSearcher.h>
#include <Optimizer/PlanOptimizer.h>
#include <QueryPlan/GraphvizPrinter.h>
#include <QueryPlan/PlanCache.h>
#include <QueryPlan/QueryPlan.h>
#include <QueryPlan/QueryPlanner.h>
#include <Storages/StorageCnchMergeTree.h>
#include <Storages/StorageDistributed.h>
#include <common/logger_useful.h>
#include <Storages/RemoteFile/IStorageCnchFile.h>
#include "QueryPlan/QueryPlan.h"
#include <Storages/Hive/StorageCnchHive.h>

namespace DB
{
QueryPlanPtr InterpreterSelectQueryUseOptimizer::buildQueryPlan()
{
<<<<<<< HEAD
    // When interpret sub query, reuse context info, e.g. PlanNodeIdAllocator, SymbolAllocator.
=======
        // When interpret sub query, reuse context info, e.g. PlanNodeIdAllocator, SymbolAllocator.
>>>>>>> c2df0b06
    if (interpret_sub_query)
    {
        QueryPlanPtr sub_query_plan = std::make_unique<QueryPlan>(sub_plan_ptr, cte_info, context->getPlanNodeIdAllocator());
        PlanOptimizer::optimize(*sub_query_plan, context);
        return sub_query_plan;
    }

    QueryPlanPtr query_plan;
    UInt128 query_hash;
    context->createPlanNodeIdAllocator();
    context->createSymbolAllocator();
    context->createOptimizerMetrics();

    {
        if (context->getSettingsRef().enable_plan_cache)
        {
            query_hash = PlanCacheManager::hash(query_ptr, context->getSettingsRef());
            auto & cache = PlanCacheManager::instance();
            auto cached = cache.get(query_hash);
            if (cached)
            {
                query_plan = std::make_unique<QueryPlan>();
                ReadBufferFromString query_buffer(*cached);
                query_plan->addInterpreterContext(context);
                query_plan->deserialize(query_buffer);
                LOG_INFO(log, "hit plan cache");
            }
        }

        if (!query_plan)
        {
            Stopwatch stage_watch;
            stage_watch.start();
            auto cloned_query = query_ptr->clone();
            cloned_query = QueryRewriter().rewrite(cloned_query, context);
            context->logOptimizerProfile(
                log, "Optimizer stage run time: ", "Rewrite", std::to_string(stage_watch.elapsedMillisecondsAsDouble()) + "ms");

            stage_watch.restart();
            AnalysisPtr analysis = QueryAnalyzer::analyze(cloned_query, context);
            context->logOptimizerProfile(
                log, "Optimizer stage run time: ", "Analyzer", std::to_string(stage_watch.elapsedMillisecondsAsDouble()) + "ms");

            stage_watch.restart();
            query_plan = QueryPlanner().plan(cloned_query, *analysis, context);
            context->logOptimizerProfile(
                log, "Optimizer stage run time: ", "Planning", std::to_string(stage_watch.elapsedMillisecondsAsDouble()) + "ms");

            stage_watch.restart();
            PlanOptimizer::optimize(*query_plan, context);
            context->logOptimizerProfile(
                log, "Optimizer stage run time: ", "Optimizer", std::to_string(stage_watch.elapsedMillisecondsAsDouble()) + "ms");
            if (context->getSettingsRef().enable_plan_cache)
            {
                WriteBufferFromOwnString query_buffer;
                query_plan->serialize(query_buffer);
                auto & query_str = query_buffer.str();
                if (query_str.size() <= context->getSettingsRef().max_plan_mem_size)
                {
                    auto & cache = PlanCacheManager::instance();
                    cache.add(query_hash, query_str);
                }
            }
        }
    }

    LOG_DEBUG(log, "join order {}", JoinOrderUtils::getJoinOrder(*query_plan));
    return query_plan;
}

std::pair<PlanSegmentTreePtr, std::set<StorageID>> InterpreterSelectQueryUseOptimizer::getPlanSegment()
{
    Stopwatch stage_watch, total_watch;
    total_watch.start();
    QueryPlanPtr query_plan = buildQueryPlan();

    query_plan->setResetStepId(false);
    stage_watch.start();
    QueryPlan plan = PlanNodeToNodeVisitor::convert(*query_plan);

    LOG_DEBUG(log, "optimizer stage run time: plan normalize, {} ms", stage_watch.elapsedMillisecondsAsDouble());
    stage_watch.restart();

    PlanSegmentTreePtr plan_segment_tree = std::make_unique<PlanSegmentTree>();
    ClusterInfoContext cluster_info_context{.query_plan = *query_plan, .context = context, .plan_segment_tree = plan_segment_tree};
    PlanSegmentContext plan_segment_context = ClusterInfoFinder::find(*query_plan, cluster_info_context);

    stage_watch.restart();
    std::set<StorageID> used_storage_ids = plan.allocateLocalTable(context);
    // select health worker before split
    if (context->getSettingsRef().enable_adaptive_scheduler && context->tryGetCurrentWorkerGroup())
    {
        context->selectWorkerNodesWithMetrics();
        auto wg_health = context->getWorkerGroupStatusPtr()->getWorkerGroupHealth();
        if (wg_health == WorkerGroupHealthStatus::Critical)
            throw Exception("no worker available", ErrorCodes::LOGICAL_ERROR);
    }

    PlanSegmentSplitter::split(plan, plan_segment_context);
    context->logOptimizerProfile(
        log, "Optimizer total run time: ", "PlanSegment build", std::to_string(stage_watch.elapsedMillisecondsAsDouble()) + "ms");

    GraphvizPrinter::printPlanSegment(plan_segment_tree, context);
<<<<<<< HEAD
    context->logOptimizerProfile(
        log, "Optimizer total run time: ", "Optimizer Total", std::to_string(total_watch.elapsedMillisecondsAsDouble()) + "ms");
    return plan_segment_tree;
=======
    context->logOptimizerProfile(log, "Optimizer total run time: ", "Optimizer Total", std::to_string(total_watch.elapsedMillisecondsAsDouble()) + "ms");
    return std::make_pair(std::move(plan_segment_tree), std::move(used_storage_ids));
>>>>>>> c2df0b06
}

BlockIO InterpreterSelectQueryUseOptimizer::execute()
{
    std::pair<PlanSegmentTreePtr, std::set<StorageID>> plan_segment_tree_and_used_storage_ids = getPlanSegment();

    auto coodinator = std::make_shared<MPPQueryCoordinator>(std::move(plan_segment_tree_and_used_storage_ids.first), context, MPPQueryOptions());

    BlockIO res = coodinator->execute();
    res.pipeline.addUsedStorageIDs(plan_segment_tree_and_used_storage_ids.second);
    return res;
}

QueryPlan PlanNodeToNodeVisitor::convert(QueryPlan & query_plan)
{
    QueryPlan plan;
    PlanNodeToNodeVisitor visitor(plan);
    Void c;
    auto * root = VisitorUtil::accept(query_plan.getPlanNode(), visitor, c);
    plan.setRoot(root);

    for (const auto & cte : query_plan.getCTEInfo().getCTEs())
        plan.getCTENodes().emplace(cte.first, VisitorUtil::accept(cte.second, visitor, c));
    return plan;
}

QueryPlan::Node * PlanNodeToNodeVisitor::visitPlanNode(PlanNodeBase & node, Void & c)
{
    if (node.getChildren().empty())
    {
        auto res = QueryPlan::Node{.step = std::const_pointer_cast<IQueryPlanStep>(node.getStep()), .children = {}, .id = node.getId()};
        node.setStep(res.step);
        plan.addNode(std::move(res));
        return plan.getLastNode();
    }

    std::vector<QueryPlan::Node *> children;
    for (const auto & item : node.getChildren())
    {
        auto * child = VisitorUtil::accept(*item, *this, c);
        children.emplace_back(child);
    }
    QueryPlan::Node query_plan_node{
        .step = std::const_pointer_cast<IQueryPlanStep>(node.getStep()), .children = children, .id = node.getId()};
    node.setStep(query_plan_node.step);
    plan.addNode(std::move(query_plan_node));
    return plan.getLastNode();
}

PlanSegmentContext ClusterInfoFinder::find(QueryPlan & plan, ClusterInfoContext & cluster_info_context)
{
    ClusterInfoFinder visitor{plan.getCTEInfo()};

    // default schedule to worker cluster
    std::optional<PlanSegmentContext> result = VisitorUtil::accept(plan.getPlanNode(), visitor, cluster_info_context);
    if (result.has_value())
    {
        return result.value();
    }

    // if query is a constant query, like, select 1, schedule to server (coordinator)
    PlanSegmentContext plan_segment_context{
        .context = cluster_info_context.context,
        .query_plan = cluster_info_context.query_plan,
        .query_id = cluster_info_context.context->getCurrentQueryId(),
        .shard_number = 1,
        .cluster_name = "",
        .plan_segment_tree = cluster_info_context.plan_segment_tree.get()};
    return plan_segment_context;
}

std::optional<PlanSegmentContext> ClusterInfoFinder::visitPlanNode(PlanNodeBase & node, ClusterInfoContext & cluster_info_context)
{
    for (const auto & child : node.getChildren())
    {
        auto result = VisitorUtil::accept(child, *this, cluster_info_context);
        if (result.has_value())
            return result;
    }
    return std::nullopt;
}

std::optional<PlanSegmentContext> ClusterInfoFinder::visitTableScanNode(TableScanNode & node, ClusterInfoContext & cluster_info_context)
{
    auto source_step = node.getStep();
    const auto * cnch_table = dynamic_cast<StorageCnchMergeTree *>(source_step->getStorage().get());
    const auto * cnch_hive = dynamic_cast<StorageCnchHive *>(source_step->getStorage().get());
    const auto * cnch_file = dynamic_cast<IStorageCnchFile *>(source_step->getStorage().get());

    if (cnch_table || cnch_hive || cnch_file)
    {
        const auto & worker_group = cluster_info_context.context->getCurrentWorkerGroup();
        auto worker_group_status_ptr = cluster_info_context.context->getWorkerGroupStatusPtr();
        PlanSegmentContext plan_segment_context{
            .context = cluster_info_context.context,
            .query_plan = cluster_info_context.query_plan,
            .query_id = cluster_info_context.context->getCurrentQueryId(),
            .shard_number = worker_group->getShardsInfo().size(),
            .cluster_name = worker_group->getID(),
            .plan_segment_tree = cluster_info_context.plan_segment_tree.get(),
<<<<<<< HEAD
            .health_parallel
            = worker_group_status_ptr ? std::optional<size_t>(worker_group_status_ptr->getAvaiableComputeWorkerSize()) : std::nullopt};
=======
            .health_parallel = worker_group_status_ptr ?
                std::optional<size_t>(worker_group_status_ptr->getAvaiableComputeWorkerSize()) : std::nullopt};
>>>>>>> c2df0b06
        return plan_segment_context;
    }
    return std::nullopt;
}

std::optional<PlanSegmentContext> ClusterInfoFinder::visitCTERefNode(CTERefNode & node, ClusterInfoContext & cluster_info_context)
{
    const auto * cte = dynamic_cast<const CTERefStep *>(node.getStep().get());
    return cte_helper.accept(cte->getId(), *this, cluster_info_context);
}

}<|MERGE_RESOLUTION|>--- conflicted
+++ resolved
@@ -38,11 +38,7 @@
 {
 QueryPlanPtr InterpreterSelectQueryUseOptimizer::buildQueryPlan()
 {
-<<<<<<< HEAD
     // When interpret sub query, reuse context info, e.g. PlanNodeIdAllocator, SymbolAllocator.
-=======
-        // When interpret sub query, reuse context info, e.g. PlanNodeIdAllocator, SymbolAllocator.
->>>>>>> c2df0b06
     if (interpret_sub_query)
     {
         QueryPlanPtr sub_query_plan = std::make_unique<QueryPlan>(sub_plan_ptr, cte_info, context->getPlanNodeIdAllocator());
@@ -146,14 +142,9 @@
         log, "Optimizer total run time: ", "PlanSegment build", std::to_string(stage_watch.elapsedMillisecondsAsDouble()) + "ms");
 
     GraphvizPrinter::printPlanSegment(plan_segment_tree, context);
-<<<<<<< HEAD
     context->logOptimizerProfile(
         log, "Optimizer total run time: ", "Optimizer Total", std::to_string(total_watch.elapsedMillisecondsAsDouble()) + "ms");
     return plan_segment_tree;
-=======
-    context->logOptimizerProfile(log, "Optimizer total run time: ", "Optimizer Total", std::to_string(total_watch.elapsedMillisecondsAsDouble()) + "ms");
-    return std::make_pair(std::move(plan_segment_tree), std::move(used_storage_ids));
->>>>>>> c2df0b06
 }
 
 BlockIO InterpreterSelectQueryUseOptimizer::execute()
@@ -254,13 +245,8 @@
             .shard_number = worker_group->getShardsInfo().size(),
             .cluster_name = worker_group->getID(),
             .plan_segment_tree = cluster_info_context.plan_segment_tree.get(),
-<<<<<<< HEAD
             .health_parallel
             = worker_group_status_ptr ? std::optional<size_t>(worker_group_status_ptr->getAvaiableComputeWorkerSize()) : std::nullopt};
-=======
-            .health_parallel = worker_group_status_ptr ?
-                std::optional<size_t>(worker_group_status_ptr->getAvaiableComputeWorkerSize()) : std::nullopt};
->>>>>>> c2df0b06
         return plan_segment_context;
     }
     return std::nullopt;
