#include <iomanip>
#include <thread>
#include <future>
#include <Poco/Version.h>
#include <Poco/Util/Application.h>
#include <Common/Stopwatch.h>
#include <Common/setThreadName.h>
#include <Common/formatReadable.h>
#include <DataTypes/DataTypeAggregateFunction.h>
#include <DataTypes/DataTypeNullable.h>
#include <DataTypes/DataTypeLowCardinality.h>
#include <Columns/ColumnsNumber.h>
#include <Columns/ColumnArray.h>
#include <Columns/ColumnTuple.h>
#include <Columns/ColumnLowCardinality.h>
#include <DataStreams/IBlockInputStream.h>
#include <DataStreams/NativeBlockOutputStream.h>
#include <DataStreams/NullBlockInputStream.h>
#include <DataStreams/materializeBlock.h>
#include <IO/WriteBufferFromFile.h>
#include <Compression/CompressedWriteBuffer.h>
#include <Interpreters/Aggregator.h>
#include <Common/ClickHouseRevision.h>
#include <Common/MemoryTracker.h>
#include <Common/CurrentThread.h>
#include <Common/typeid_cast.h>
#include <Common/assert_cast.h>
#include <common/demangle.h>
#include <AggregateFunctions/AggregateFunctionArray.h>
#include <AggregateFunctions/AggregateFunctionState.h>
#include <Disks/StoragePolicy.h>


namespace ProfileEvents
{
    extern const Event ExternalAggregationWritePart;
    extern const Event ExternalAggregationCompressedBytes;
    extern const Event ExternalAggregationUncompressedBytes;
}

namespace CurrentMetrics
{
    extern const Metric QueryThread;
}

namespace DB
{

namespace ErrorCodes
{
    extern const int UNKNOWN_AGGREGATED_DATA_VARIANT;
    extern const int NOT_ENOUGH_SPACE;
    extern const int TOO_MANY_ROWS;
    extern const int EMPTY_DATA_PASSED;
    extern const int CANNOT_MERGE_DIFFERENT_AGGREGATED_DATA_VARIANTS;
    extern const int LOGICAL_ERROR;
}


AggregatedDataVariants::~AggregatedDataVariants()
{
    if (aggregator && !aggregator->all_aggregates_has_trivial_destructor)
    {
        try
        {
            aggregator->destroyAllAggregateStates(*this);
        }
        catch (...)
        {
            tryLogCurrentException(__PRETTY_FUNCTION__);
        }
    }
}


void AggregatedDataVariants::convertToTwoLevel()
{
    if (aggregator)
        LOG_TRACE(aggregator->log, "Converting aggregation data to two-level.");

    switch (type)
    {
    #define M(NAME) \
        case Type::NAME: \
            NAME ## _two_level = std::make_unique<decltype(NAME ## _two_level)::element_type>(*(NAME)); \
            (NAME).reset(); \
            type = Type::NAME ## _two_level; \
            break;

        APPLY_FOR_VARIANTS_CONVERTIBLE_TO_TWO_LEVEL(M)

    #undef M

        default:
            throw Exception("Wrong data variant passed.", ErrorCodes::LOGICAL_ERROR);
    }
}


Block Aggregator::getHeader(bool final) const
{
    Block res;

    if (params.src_header)
    {
        for (size_t i = 0; i < params.keys_size; ++i)
            res.insert(params.src_header.safeGetByPosition(params.keys[i]).cloneEmpty());

        for (size_t i = 0; i < params.aggregates_size; ++i)
        {
            size_t arguments_size = params.aggregates[i].arguments.size();
            DataTypes argument_types(arguments_size);
            for (size_t j = 0; j < arguments_size; ++j)
                argument_types[j] = params.src_header.safeGetByPosition(params.aggregates[i].arguments[j]).type;

            DataTypePtr type;
            if (final)
                type = params.aggregates[i].function->getReturnType();
            else
                type = std::make_shared<DataTypeAggregateFunction>(params.aggregates[i].function, argument_types, params.aggregates[i].parameters);

            res.insert({ type, params.aggregates[i].column_name });
        }
    }
    else if (params.intermediate_header)
    {
        res = params.intermediate_header.cloneEmpty();

        if (final)
        {
            for (size_t i = 0; i < params.aggregates_size; ++i)
            {
                auto & elem = res.getByPosition(params.keys_size + i);

                elem.type = params.aggregates[i].function->getReturnType();
                elem.column = elem.type->createColumn();
            }
        }
    }

    return materializeBlock(res);
}


Aggregator::Aggregator(const Params & params_)
    : params(params_),
    isCancelled([]() { return false; })
{
    /// Use query-level memory tracker
    if (auto * memory_tracker_child = CurrentThread::getMemoryTracker())
        if (auto * memory_tracker = memory_tracker_child->getParent())
            memory_usage_before_aggregation = memory_tracker->get();

    aggregate_functions.resize(params.aggregates_size);
    for (size_t i = 0; i < params.aggregates_size; ++i)
        aggregate_functions[i] = params.aggregates[i].function.get();

    /// Initialize sizes of aggregation states and its offsets.
    offsets_of_aggregate_states.resize(params.aggregates_size);
    total_size_of_aggregate_states = 0;
    all_aggregates_has_trivial_destructor = true;

    // aggregate_states will be aligned as below:
    // |<-- state_1 -->|<-- pad_1 -->|<-- state_2 -->|<-- pad_2 -->| .....
    //
    // pad_N will be used to match alignment requirement for each next state.
    // The address of state_1 is aligned based on maximum alignment requirements in states
    for (size_t i = 0; i < params.aggregates_size; ++i)
    {
        offsets_of_aggregate_states[i] = total_size_of_aggregate_states;

        total_size_of_aggregate_states += params.aggregates[i].function->sizeOfData();

        // aggregate states are aligned based on maximum requirement
        align_aggregate_states = std::max(align_aggregate_states, params.aggregates[i].function->alignOfData());

        // If not the last aggregate_state, we need pad it so that next aggregate_state will be aligned.
        if (i + 1 < params.aggregates_size)
        {
            size_t alignment_of_next_state = params.aggregates[i + 1].function->alignOfData();
            if ((alignment_of_next_state & (alignment_of_next_state - 1)) != 0)
                throw Exception("Logical error: alignOfData is not 2^N", ErrorCodes::LOGICAL_ERROR);

            /// Extend total_size to next alignment requirement
            /// Add padding by rounding up 'total_size_of_aggregate_states' to be a multiplier of alignment_of_next_state.
            total_size_of_aggregate_states = (total_size_of_aggregate_states + alignment_of_next_state - 1) / alignment_of_next_state * alignment_of_next_state;
        }

        if (!params.aggregates[i].function->hasTrivialDestructor())
            all_aggregates_has_trivial_destructor = false;
    }

    method_chosen = chooseAggregationMethod();
    HashMethodContext::Settings cache_settings;
    cache_settings.max_threads = params.max_threads;
    aggregation_state_cache = AggregatedDataVariants::createCache(method_chosen, cache_settings);
}


AggregatedDataVariants::Type Aggregator::chooseAggregationMethod()
{
    /// If no keys. All aggregating to single row.
    if (params.keys_size == 0)
        return AggregatedDataVariants::Type::without_key;

    /// Check if at least one of the specified keys is nullable.
    DataTypes types_removed_nullable;
    types_removed_nullable.reserve(params.keys.size());
    bool has_nullable_key = false;
    bool has_low_cardinality = false;

    for (const auto & pos : params.keys)
    {
        DataTypePtr type = (params.src_header ? params.src_header : params.intermediate_header).safeGetByPosition(pos).type;

        if (type->lowCardinality())
        {
            has_low_cardinality = true;
            type = removeLowCardinality(type);
        }

        if (type->isNullable())
        {
            has_nullable_key = true;
            type = removeNullable(type);
        }

        types_removed_nullable.push_back(type);
    }

    /** Returns ordinary (not two-level) methods, because we start from them.
      * Later, during aggregation process, data may be converted (partitioned) to two-level structure, if cardinality is high.
      */

    size_t keys_bytes = 0;
    size_t num_fixed_contiguous_keys = 0;

    key_sizes.resize(params.keys_size);
    for (size_t j = 0; j < params.keys_size; ++j)
    {
        if (types_removed_nullable[j]->isValueUnambiguouslyRepresentedInContiguousMemoryRegion())
        {
            if (types_removed_nullable[j]->isValueUnambiguouslyRepresentedInFixedSizeContiguousMemoryRegion())
            {
                ++num_fixed_contiguous_keys;
                key_sizes[j] = types_removed_nullable[j]->getSizeOfValueInMemory();
                keys_bytes += key_sizes[j];
            }
        }
    }

    if (has_nullable_key)
    {
        if (params.keys_size == num_fixed_contiguous_keys && !has_low_cardinality)
        {
            /// Pack if possible all the keys along with information about which key values are nulls
            /// into a fixed 16- or 32-byte blob.
            if (std::tuple_size<KeysNullMap<UInt128>>::value + keys_bytes <= 16)
                return AggregatedDataVariants::Type::nullable_keys128;
            if (std::tuple_size<KeysNullMap<UInt256>>::value + keys_bytes <= 32)
                return AggregatedDataVariants::Type::nullable_keys256;
        }

        if (has_low_cardinality && params.keys_size == 1)
        {
            if (types_removed_nullable[0]->isValueRepresentedByNumber())
            {
                size_t size_of_field = types_removed_nullable[0]->getSizeOfValueInMemory();

                if (size_of_field == 1)
                    return AggregatedDataVariants::Type::low_cardinality_key8;
                if (size_of_field == 2)
                    return AggregatedDataVariants::Type::low_cardinality_key16;
                if (size_of_field == 4)
                    return AggregatedDataVariants::Type::low_cardinality_key32;
                if (size_of_field == 8)
                    return AggregatedDataVariants::Type::low_cardinality_key64;
            }
            else if (isString(types_removed_nullable[0]))
                return AggregatedDataVariants::Type::low_cardinality_key_string;
            else if (isFixedString(types_removed_nullable[0]))
                return AggregatedDataVariants::Type::low_cardinality_key_fixed_string;
        }

        /// Fallback case.
        return AggregatedDataVariants::Type::serialized;
    }

    /// No key has been found to be nullable.

    /// Single numeric key.
    if (params.keys_size == 1 && types_removed_nullable[0]->isValueRepresentedByNumber())
    {
        size_t size_of_field = types_removed_nullable[0]->getSizeOfValueInMemory();

        if (has_low_cardinality)
        {
            if (size_of_field == 1)
                return AggregatedDataVariants::Type::low_cardinality_key8;
            if (size_of_field == 2)
                return AggregatedDataVariants::Type::low_cardinality_key16;
            if (size_of_field == 4)
                return AggregatedDataVariants::Type::low_cardinality_key32;
            if (size_of_field == 8)
                return AggregatedDataVariants::Type::low_cardinality_key64;
        }

        if (size_of_field == 1)
            return AggregatedDataVariants::Type::key8;
        if (size_of_field == 2)
            return AggregatedDataVariants::Type::key16;
        if (size_of_field == 4)
            return AggregatedDataVariants::Type::key32;
        if (size_of_field == 8)
            return AggregatedDataVariants::Type::key64;
        if (size_of_field == 16)
            return AggregatedDataVariants::Type::keys128;
        throw Exception("Logical error: numeric column has sizeOfField not in 1, 2, 4, 8, 16.", ErrorCodes::LOGICAL_ERROR);
    }

    /// If all keys fits in N bits, will use hash table with all keys packed (placed contiguously) to single N-bit key.
    if (params.keys_size == num_fixed_contiguous_keys)
    {
        if (has_low_cardinality)
        {
            if (keys_bytes <= 16)
                return AggregatedDataVariants::Type::low_cardinality_keys128;
            if (keys_bytes <= 32)
                return AggregatedDataVariants::Type::low_cardinality_keys256;
        }

        if (keys_bytes <= 2)
            return AggregatedDataVariants::Type::keys16;
        if (keys_bytes <= 4)
            return AggregatedDataVariants::Type::keys32;
        if (keys_bytes <= 8)
            return AggregatedDataVariants::Type::keys64;
        if (keys_bytes <= 16)
            return AggregatedDataVariants::Type::keys128;
        if (keys_bytes <= 32)
            return AggregatedDataVariants::Type::keys256;
    }

    /// If single string key - will use hash table with references to it. Strings itself are stored separately in Arena.
    if (params.keys_size == 1 && isString(types_removed_nullable[0]))
    {
        if (has_low_cardinality)
            return AggregatedDataVariants::Type::low_cardinality_key_string;
        else
            return AggregatedDataVariants::Type::key_string;
    }

    if (params.keys_size == 1 && isFixedString(types_removed_nullable[0]))
    {
        if (has_low_cardinality)
            return AggregatedDataVariants::Type::low_cardinality_key_fixed_string;
        else
            return AggregatedDataVariants::Type::key_fixed_string;
    }

    return AggregatedDataVariants::Type::serialized;
}


void Aggregator::createAggregateStates(AggregateDataPtr & aggregate_data) const
{
    for (size_t j = 0; j < params.aggregates_size; ++j)
    {
        try
        {
            /** An exception may occur if there is a shortage of memory.
              * In order that then everything is properly destroyed, we "roll back" some of the created states.
              * The code is not very convenient.
              */
            aggregate_functions[j]->create(aggregate_data + offsets_of_aggregate_states[j]);
        }
        catch (...)
        {
            for (size_t rollback_j = 0; rollback_j < j; ++rollback_j)
                aggregate_functions[rollback_j]->destroy(aggregate_data + offsets_of_aggregate_states[rollback_j]);

            throw;
        }
    }
}


/** It's interesting - if you remove `noinline`, then gcc for some reason will inline this function, and the performance decreases (~ 10%).
  * (Probably because after the inline of this function, more internal functions no longer be inlined.)
  * Inline does not make sense, since the inner loop is entirely inside this function.
  */
template <typename Method>
void NO_INLINE Aggregator::executeImpl(
    Method & method,
    Arena * aggregates_pool,
    size_t rows,
    ColumnRawPtrs & key_columns,
    AggregateFunctionInstruction * aggregate_instructions,
    bool no_more_keys,
    AggregateDataPtr overflow_row) const
{
    typename Method::State state(key_columns, key_sizes, aggregation_state_cache);

    if (!no_more_keys)
        //executeImplCase<false>(method, state, aggregates_pool, rows, aggregate_instructions, overflow_row);
        executeImplBatch(method, state, aggregates_pool, rows, aggregate_instructions);
    else
        executeImplCase<true>(method, state, aggregates_pool, rows, aggregate_instructions, overflow_row);
}


template <bool no_more_keys, typename Method>
void NO_INLINE Aggregator::executeImplCase(
    Method & method,
    typename Method::State & state,
    Arena * aggregates_pool,
    size_t rows,
    AggregateFunctionInstruction * aggregate_instructions,
    AggregateDataPtr overflow_row) const
{
    /// NOTE When editing this code, also pay attention to SpecializedAggregator.h.

    /// For all rows.
    for (size_t i = 0; i < rows; ++i)
    {
        AggregateDataPtr aggregate_data = nullptr;

        if constexpr (!no_more_keys)  /// Insert.
        {
            auto emplace_result = state.emplaceKey(method.data, i, *aggregates_pool);

            /// If a new key is inserted, initialize the states of the aggregate functions, and possibly something related to the key.
            if (emplace_result.isInserted())
            {
                /// exception-safety - if you can not allocate memory or create states, then destructors will not be called.
                emplace_result.setMapped(nullptr);

                aggregate_data = aggregates_pool->alignedAlloc(total_size_of_aggregate_states, align_aggregate_states);
                createAggregateStates(aggregate_data);

                emplace_result.setMapped(aggregate_data);
            }
            else
                aggregate_data = emplace_result.getMapped();
        }
        else
        {
            /// Add only if the key already exists.
            auto find_result = state.findKey(method.data, i, *aggregates_pool);
            if (find_result.isFound())
                aggregate_data = find_result.getMapped();
        }

        /// aggregate_date == nullptr means that the new key did not fit in the hash table because of no_more_keys.

        /// If the key does not fit, and the data does not need to be aggregated in a separate row, then there's nothing to do.
        if (!aggregate_data && !overflow_row)
            continue;

        AggregateDataPtr value = aggregate_data ? aggregate_data : overflow_row;

        /// Add values to the aggregate functions.
        for (AggregateFunctionInstruction * inst = aggregate_instructions; inst->that; ++inst)
            (*inst->func)(inst->that, value + inst->state_offset, inst->arguments, i, aggregates_pool);
    }
}


template <typename Method>
void NO_INLINE Aggregator::executeImplBatch(
    Method & method,
    typename Method::State & state,
    Arena * aggregates_pool,
    size_t rows,
    AggregateFunctionInstruction * aggregate_instructions) const
{
    PODArray<AggregateDataPtr> places(rows);

    /// For all rows.
    for (size_t i = 0; i < rows; ++i)
    {
        AggregateDataPtr aggregate_data = nullptr;

        auto emplace_result = state.emplaceKey(method.data, i, *aggregates_pool);

        /// If a new key is inserted, initialize the states of the aggregate functions, and possibly something related to the key.
        if (emplace_result.isInserted())
        {
            /// exception-safety - if you can not allocate memory or create states, then destructors will not be called.
            emplace_result.setMapped(nullptr);

            aggregate_data = aggregates_pool->alignedAlloc(total_size_of_aggregate_states, align_aggregate_states);
            createAggregateStates(aggregate_data);

            emplace_result.setMapped(aggregate_data);
        }
        else
            aggregate_data = emplace_result.getMapped();

        places[i] = aggregate_data;
        assert(places[i] != nullptr);
    }

    /// Add values to the aggregate functions.
    for (AggregateFunctionInstruction * inst = aggregate_instructions; inst->that; ++inst)
    {
        if (inst->offsets)
            inst->batch_that->addBatchArray(rows, places.data(), inst->state_offset, inst->batch_arguments, inst->offsets, aggregates_pool);
        else
            inst->batch_that->addBatch(rows, places.data(), inst->state_offset, inst->batch_arguments, aggregates_pool);
    }
}


void NO_INLINE Aggregator::executeWithoutKeyImpl(
    AggregatedDataWithoutKey & res,
    size_t rows,
    AggregateFunctionInstruction * aggregate_instructions,
    Arena * arena)
{
    /// Adding values
    for (AggregateFunctionInstruction * inst = aggregate_instructions; inst->that; ++inst)
    {
        if (inst->offsets)
            inst->batch_that->addBatchSinglePlace(
                inst->offsets[static_cast<ssize_t>(rows - 1)], res + inst->state_offset, inst->batch_arguments, arena);
        else
            inst->batch_that->addBatchSinglePlace(rows, res + inst->state_offset, inst->batch_arguments, arena);
    }
}


void NO_INLINE Aggregator::executeOnIntervalWithoutKeyImpl(
        AggregatedDataWithoutKey & res,
        size_t row_begin,
        size_t row_end,
        AggregateFunctionInstruction * aggregate_instructions,
        Arena * arena)
{
    /// Adding values
    for (AggregateFunctionInstruction * inst = aggregate_instructions; inst->that; ++inst)
    {
<<<<<<< HEAD
        if (inst->offsets)
            inst->batch_that->addBatchSinglePlaceFromInterval(inst->offsets[row_begin], inst->offsets[row_end - 1], res + inst->state_offset, inst->batch_arguments, arena);
        else
            inst->batch_that->addBatchSinglePlaceFromInterval(row_begin, row_end, res + inst->state_offset, inst->batch_arguments, arena);
=======
        result.init(method_chosen);
        result.keys_size = params.keys_size;
        result.key_sizes = key_sizes;
        LOG_TRACE(log, "Aggregation method: {}", result.getMethodName());
>>>>>>> 3ff28d0a
    }
}


void Aggregator::prepareAggregateInstructions(Columns columns, AggregateColumns & aggregate_columns, Columns & materialized_columns,
                                              AggregateFunctionInstructions & aggregate_functions_instructions, NestedColumnsHolder & nested_columns_holder)
{
    for (size_t i = 0; i < params.aggregates_size; ++i)
        aggregate_columns[i].resize(params.aggregates[i].arguments.size());

    aggregate_functions_instructions.resize(params.aggregates_size + 1);
    aggregate_functions_instructions[params.aggregates_size].that = nullptr;

    for (size_t i = 0; i < params.aggregates_size; ++i)
    {
        for (size_t j = 0; j < aggregate_columns[i].size(); ++j)
        {
            materialized_columns.push_back(columns.at(params.aggregates[i].arguments[j])->convertToFullColumnIfConst());
            aggregate_columns[i][j] = materialized_columns.back().get();

            auto column_no_lc = recursiveRemoveLowCardinality(aggregate_columns[i][j]->getPtr());
            if (column_no_lc.get() != aggregate_columns[i][j])
            {
                materialized_columns.emplace_back(std::move(column_no_lc));
                aggregate_columns[i][j] = materialized_columns.back().get();
            }
        }

        aggregate_functions_instructions[i].arguments = aggregate_columns[i].data();
        aggregate_functions_instructions[i].state_offset = offsets_of_aggregate_states[i];
        auto * that = aggregate_functions[i];
        /// Unnest consecutive trailing -State combinators
        while (const auto * func = typeid_cast<const AggregateFunctionState *>(that))
            that = func->getNestedFunction().get();
        aggregate_functions_instructions[i].that = that;
        aggregate_functions_instructions[i].func = that->getAddressOfAddFunction();

        if (const auto * func = typeid_cast<const AggregateFunctionArray *>(that))
        {
            /// Unnest consecutive -State combinators before -Array
            that = func->getNestedFunction().get();
            while (const auto * nested_func = typeid_cast<const AggregateFunctionState *>(that))
                that = nested_func->getNestedFunction().get();
            auto [nested_columns, offsets] = checkAndGetNestedArrayOffset(aggregate_columns[i].data(), that->getArgumentTypes().size());
            nested_columns_holder.push_back(std::move(nested_columns));
            aggregate_functions_instructions[i].batch_arguments = nested_columns_holder.back().data();
            aggregate_functions_instructions[i].offsets = offsets;
        }
        else
            aggregate_functions_instructions[i].batch_arguments = aggregate_columns[i].data();

        aggregate_functions_instructions[i].batch_that = that;
    }
}


bool Aggregator::executeOnBlock(const Block & block, AggregatedDataVariants & result,
                                ColumnRawPtrs & key_columns, AggregateColumns & aggregate_columns, bool & no_more_keys)
{
    UInt64 num_rows = block.rows();
    return executeOnBlock(block.getColumns(), num_rows, result, key_columns, aggregate_columns, no_more_keys);
}


bool Aggregator::executeOnBlock(Columns columns, UInt64 num_rows, AggregatedDataVariants & result,
    ColumnRawPtrs & key_columns, AggregateColumns & aggregate_columns, bool & no_more_keys)
{
    if (isCancelled())
        return true;

    /// `result` will destroy the states of aggregate functions in the destructor
    result.aggregator = this;

    /// How to perform the aggregation?
    if (result.empty())
    {
        result.init(method_chosen);
        result.keys_size = params.keys_size;
        result.key_sizes = key_sizes;
        LOG_TRACE(log, "Aggregation method: " << result.getMethodName());
    }

    if (isCancelled())
        return true;

    /** Constant columns are not supported directly during aggregation.
      * To make them work anyway, we materialize them.
      */
    Columns materialized_columns;

    /// Remember the columns we will work with
    for (size_t i = 0; i < params.keys_size; ++i)
    {
        materialized_columns.push_back(columns.at(params.keys[i])->convertToFullColumnIfConst());
        key_columns[i] = materialized_columns.back().get();

        if (!result.isLowCardinality())
        {
            auto column_no_lc = recursiveRemoveLowCardinality(key_columns[i]->getPtr());
            if (column_no_lc.get() != key_columns[i])
            {
                materialized_columns.emplace_back(std::move(column_no_lc));
                key_columns[i] = materialized_columns.back().get();
            }
        }
    }
    NestedColumnsHolder nested_columns_holder;
    AggregateFunctionInstructions aggregate_functions_instructions;
    prepareAggregateInstructions(columns, aggregate_columns, materialized_columns, aggregate_functions_instructions, nested_columns_holder);

    if (isCancelled())
        return true;

    if ((params.overflow_row || result.type == AggregatedDataVariants::Type::without_key) && !result.without_key)
    {
        AggregateDataPtr place = result.aggregates_pool->alignedAlloc(total_size_of_aggregate_states, align_aggregate_states);
        createAggregateStates(place);
        result.without_key = place;
    }

    /// We select one of the aggregation methods and call it.

    /// For the case when there are no keys (all aggregate into one row).
    if (result.type == AggregatedDataVariants::Type::without_key)
    {
        executeWithoutKeyImpl(result.without_key, num_rows, aggregate_functions_instructions.data(), result.aggregates_pool);
    }
    else
    {
        /// This is where data is written that does not fit in `max_rows_to_group_by` with `group_by_overflow_mode = any`.
        AggregateDataPtr overflow_row_ptr = params.overflow_row ? result.without_key : nullptr;

        #define M(NAME, IS_TWO_LEVEL) \
            else if (result.type == AggregatedDataVariants::Type::NAME) \
                executeImpl(*result.NAME, result.aggregates_pool, num_rows, key_columns, aggregate_functions_instructions.data(), \
                    no_more_keys, overflow_row_ptr);

        if (false) {} // NOLINT
        APPLY_FOR_AGGREGATED_VARIANTS(M)
        #undef M
    }

    size_t result_size = result.sizeWithoutOverflowRow();
    Int64 current_memory_usage = 0;
    if (auto * memory_tracker_child = CurrentThread::getMemoryTracker())
        if (auto * memory_tracker = memory_tracker_child->getParent())
            current_memory_usage = memory_tracker->get();

    auto result_size_bytes = current_memory_usage - memory_usage_before_aggregation;    /// Here all the results in the sum are taken into account, from different threads.

    bool worth_convert_to_two_level
        = (params.group_by_two_level_threshold && result_size >= params.group_by_two_level_threshold)
        || (params.group_by_two_level_threshold_bytes && result_size_bytes >= static_cast<Int64>(params.group_by_two_level_threshold_bytes));

    /** Converting to a two-level data structure.
      * It allows you to make, in the subsequent, an effective merge - either economical from memory or parallel.
      */
    if (result.isConvertibleToTwoLevel() && worth_convert_to_two_level)
        result.convertToTwoLevel();

    /// Checking the constraints.
    if (!checkLimits(result_size, no_more_keys))
        return false;

    /** Flush data to disk if too much RAM is consumed.
      * Data can only be flushed to disk if a two-level aggregation structure is used.
      */
    if (params.max_bytes_before_external_group_by
        && result.isTwoLevel()
        && current_memory_usage > static_cast<Int64>(params.max_bytes_before_external_group_by)
        && worth_convert_to_two_level)
    {
        size_t size = current_memory_usage + params.min_free_disk_space;
        const std::string tmp_path = params.tmp_volume->getNextDisk()->getPath();

        // enoughSpaceInDirectory() is not enough to make it right, since
        // another process (or another thread of aggregator) can consume all
        // space.
        //
        // But true reservation (IVolume::reserve()) cannot be used here since
        // current_memory_usage does not takes compression into account and
        // will reserve way more that actually will be used.
        //
        // Hence let's do a simple check.
        if (!enoughSpaceInDirectory(tmp_path, size))
            throw Exception("Not enough space for external aggregation in " + tmp_path, ErrorCodes::NOT_ENOUGH_SPACE);

        writeToTemporaryFile(result, tmp_path);
    }

    return true;
}


void Aggregator::writeToTemporaryFile(AggregatedDataVariants & data_variants, const String & tmp_path)
{
    Stopwatch watch;
    size_t rows = data_variants.size();

    auto file = createTemporaryFile(tmp_path);
    const std::string & path = file->path();
    WriteBufferFromFile file_buf(path);
    CompressedWriteBuffer compressed_buf(file_buf);
    NativeBlockOutputStream block_out(compressed_buf, ClickHouseRevision::get(), getHeader(false));

    LOG_DEBUG(log, "Writing part of aggregation data into temporary file {}.", path);
    ProfileEvents::increment(ProfileEvents::ExternalAggregationWritePart);

    /// Flush only two-level data and possibly overflow data.

#define M(NAME) \
    else if (data_variants.type == AggregatedDataVariants::Type::NAME) \
        writeToTemporaryFileImpl(data_variants, *data_variants.NAME, block_out);

    if (false) {} // NOLINT
    APPLY_FOR_VARIANTS_TWO_LEVEL(M)
#undef M
    else
        throw Exception("Unknown aggregated data variant.", ErrorCodes::UNKNOWN_AGGREGATED_DATA_VARIANT);

    /// NOTE Instead of freeing up memory and creating new hash tables and arenas, you can re-use the old ones.
    data_variants.init(data_variants.type);
    data_variants.aggregates_pools = Arenas(1, std::make_shared<Arena>());
    data_variants.aggregates_pool = data_variants.aggregates_pools.back().get();
    data_variants.without_key = nullptr;

    block_out.flush();
    compressed_buf.next();
    file_buf.next();

    double elapsed_seconds = watch.elapsedSeconds();
    double compressed_bytes = file_buf.count();
    double uncompressed_bytes = compressed_buf.count();

    {
        std::lock_guard lock(temporary_files.mutex);
        temporary_files.files.emplace_back(std::move(file));
        temporary_files.sum_size_uncompressed += uncompressed_bytes;
        temporary_files.sum_size_compressed += compressed_bytes;
    }

    ProfileEvents::increment(ProfileEvents::ExternalAggregationCompressedBytes, compressed_bytes);
    ProfileEvents::increment(ProfileEvents::ExternalAggregationUncompressedBytes, uncompressed_bytes);

    LOG_TRACE(log,
        "Written part in {} sec., {} rows, {} uncompressed, {} compressed,"
        " {} uncompressed bytes per row, {} compressed bytes per row, compression rate: {}"
        " ({} rows/sec., {}/sec. uncompressed, {}/sec. compressed)",
        elapsed_seconds,
        rows,
        formatReadableSizeWithBinarySuffix(uncompressed_bytes),
        formatReadableSizeWithBinarySuffix(compressed_bytes),
        uncompressed_bytes / rows,
        compressed_bytes / rows,
        uncompressed_bytes / compressed_bytes,
        rows / elapsed_seconds,
        formatReadableSizeWithBinarySuffix(uncompressed_bytes / elapsed_seconds),
        formatReadableSizeWithBinarySuffix(compressed_bytes / elapsed_seconds));
}
void Aggregator::writeToTemporaryFile(AggregatedDataVariants & data_variants)
{
    return writeToTemporaryFile(data_variants, params.tmp_volume->getNextDisk()->getPath());
}


template <typename Method>
Block Aggregator::convertOneBucketToBlock(
    AggregatedDataVariants & data_variants,
    Method & method,
    bool final,
    size_t bucket) const
{
    Block block = prepareBlockAndFill(data_variants, final, method.data.impls[bucket].size(),
        [bucket, &method, this] (
            MutableColumns & key_columns,
            AggregateColumnsData & aggregate_columns,
            MutableColumns & final_aggregate_columns,
            bool final_)
        {
            convertToBlockImpl(method, method.data.impls[bucket],
                key_columns, aggregate_columns, final_aggregate_columns, final_);
        });

    block.info.bucket_num = bucket;
    return block;
}

Block Aggregator::mergeAndConvertOneBucketToBlock(
    ManyAggregatedDataVariants & variants,
    Arena * arena,
    bool final,
    size_t bucket,
    std::atomic<bool> * is_cancelled) const
{
    auto & merged_data = *variants[0];
    auto method = merged_data.type;
    Block block;

    if (false) {} // NOLINT
#define M(NAME) \
    else if (method == AggregatedDataVariants::Type::NAME) \
    { \
        mergeBucketImpl<decltype(merged_data.NAME)::element_type>(variants, bucket, arena); \
        if (is_cancelled && is_cancelled->load(std::memory_order_seq_cst)) \
            return {}; \
        block = convertOneBucketToBlock(merged_data, *merged_data.NAME, final, bucket); \
    }

    APPLY_FOR_VARIANTS_TWO_LEVEL(M)
#undef M

    return block;
}


template <typename Method>
void Aggregator::writeToTemporaryFileImpl(
    AggregatedDataVariants & data_variants,
    Method & method,
    IBlockOutputStream & out)
{
    size_t max_temporary_block_size_rows = 0;
    size_t max_temporary_block_size_bytes = 0;

    auto update_max_sizes = [&](const Block & block)
    {
        size_t block_size_rows = block.rows();
        size_t block_size_bytes = block.bytes();

        if (block_size_rows > max_temporary_block_size_rows)
            max_temporary_block_size_rows = block_size_rows;
        if (block_size_bytes > max_temporary_block_size_bytes)
            max_temporary_block_size_bytes = block_size_bytes;
    };

    for (size_t bucket = 0; bucket < Method::Data::NUM_BUCKETS; ++bucket)
    {
        Block block = convertOneBucketToBlock(data_variants, method, false, bucket);
        out.write(block);
        update_max_sizes(block);
    }

    if (params.overflow_row)
    {
        Block block = prepareBlockAndFillWithoutKey(data_variants, false, true);
        out.write(block);
        update_max_sizes(block);
    }

    /// Pass ownership of the aggregate functions states:
    /// `data_variants` will not destroy them in the destructor, they are now owned by ColumnAggregateFunction objects.
    data_variants.aggregator = nullptr;

    LOG_TRACE(log, "Max size of temporary block: {} rows, {}.", max_temporary_block_size_rows, formatReadableSizeWithBinarySuffix(max_temporary_block_size_bytes));
}


bool Aggregator::checkLimits(size_t result_size, bool & no_more_keys) const
{
    if (!no_more_keys && params.max_rows_to_group_by && result_size > params.max_rows_to_group_by)
    {
        switch (params.group_by_overflow_mode)
        {
            case OverflowMode::THROW:
                throw Exception("Limit for rows to GROUP BY exceeded: has " + toString(result_size)
                    + " rows, maximum: " + toString(params.max_rows_to_group_by),
                    ErrorCodes::TOO_MANY_ROWS);

            case OverflowMode::BREAK:
                return false;

            case OverflowMode::ANY:
                no_more_keys = true;
                break;
        }
    }

    return true;
}


void Aggregator::execute(const BlockInputStreamPtr & stream, AggregatedDataVariants & result)
{
    if (isCancelled())
        return;

    ColumnRawPtrs key_columns(params.keys_size);
    AggregateColumns aggregate_columns(params.aggregates_size);

    /** Used if there is a limit on the maximum number of rows in the aggregation,
      *  and if group_by_overflow_mode == ANY.
      * In this case, new keys are not added to the set, but aggregation is performed only by
      *  keys that have already managed to get into the set.
      */
    bool no_more_keys = false;

    LOG_TRACE(log, "Aggregating");

    Stopwatch watch;

    size_t src_rows = 0;
    size_t src_bytes = 0;

    /// Read all the data
    while (Block block = stream->read())
    {
        if (isCancelled())
            return;

        src_rows += block.rows();
        src_bytes += block.bytes();

        if (!executeOnBlock(block, result, key_columns, aggregate_columns, no_more_keys))
            break;
    }

    /// If there was no data, and we aggregate without keys, and we must return single row with the result of empty aggregation.
    /// To do this, we pass a block with zero rows to aggregate.
    if (result.empty() && params.keys_size == 0 && !params.empty_result_for_aggregation_by_empty_set)
        executeOnBlock(stream->getHeader(), result, key_columns, aggregate_columns, no_more_keys);

    double elapsed_seconds = watch.elapsedSeconds();
    size_t rows = result.sizeWithoutOverflowRow();

    LOG_TRACE(log, "Aggregated. {} to {} rows (from {}) in {} sec. ({} rows/sec., {}/sec.)",
        src_rows, rows, formatReadableSizeWithBinarySuffix(src_bytes),
        elapsed_seconds, src_rows / elapsed_seconds,
        formatReadableSizeWithBinarySuffix(src_bytes / elapsed_seconds));
}


template <typename Method, typename Table>
void Aggregator::convertToBlockImpl(
    Method & method,
    Table & data,
    MutableColumns & key_columns,
    AggregateColumnsData & aggregate_columns,
    MutableColumns & final_aggregate_columns,
    bool final) const
{
    if (data.empty())
        return;

    if (key_columns.size() != params.keys_size)
        throw Exception{"Aggregate. Unexpected key columns size.", ErrorCodes::LOGICAL_ERROR};

    if (final)
        convertToBlockImplFinal(method, data, key_columns, final_aggregate_columns);
    else
        convertToBlockImplNotFinal(method, data, key_columns, aggregate_columns);
    /// In order to release memory early.
    data.clearAndShrink();
}

template <typename Method, typename Table>
void NO_INLINE Aggregator::convertToBlockImplFinal(
    Method & method,
    Table & data,
    MutableColumns & key_columns,
    MutableColumns & final_aggregate_columns) const
{
    if constexpr (Method::low_cardinality_optimization)
    {
        if (data.hasNullKeyData())
        {
            key_columns[0]->insertDefault();

            for (size_t i = 0; i < params.aggregates_size; ++i)
                aggregate_functions[i]->insertResultInto(
                    data.getNullKeyData() + offsets_of_aggregate_states[i],
                    *final_aggregate_columns[i]);
        }
    }

    data.forEachValue([&](const auto & key, auto & mapped)
    {
        method.insertKeyIntoColumns(key, key_columns, key_sizes);

        for (size_t i = 0; i < params.aggregates_size; ++i)
            aggregate_functions[i]->insertResultInto(
                mapped + offsets_of_aggregate_states[i],
                *final_aggregate_columns[i]);
    });

    destroyImpl<Method>(data);
}

template <typename Method, typename Table>
void NO_INLINE Aggregator::convertToBlockImplNotFinal(
    Method & method,
    Table & data,
    MutableColumns & key_columns,
    AggregateColumnsData & aggregate_columns) const
{
    if constexpr (Method::low_cardinality_optimization)
    {
        if (data.hasNullKeyData())
        {
            key_columns[0]->insertDefault();

            for (size_t i = 0; i < params.aggregates_size; ++i)
                aggregate_columns[i]->push_back(data.getNullKeyData() + offsets_of_aggregate_states[i]);
        }
    }

    data.forEachValue([&](const auto & key, auto & mapped)
    {
        method.insertKeyIntoColumns(key, key_columns, key_sizes);

        /// reserved, so push_back does not throw exceptions
        for (size_t i = 0; i < params.aggregates_size; ++i)
            aggregate_columns[i]->push_back(mapped + offsets_of_aggregate_states[i]);

        mapped = nullptr;
    });
}


template <typename Filler>
Block Aggregator::prepareBlockAndFill(
    AggregatedDataVariants & data_variants,
    bool final,
    size_t rows,
    Filler && filler) const
{
    MutableColumns key_columns(params.keys_size);
    MutableColumns aggregate_columns(params.aggregates_size);
    MutableColumns final_aggregate_columns(params.aggregates_size);
    AggregateColumnsData aggregate_columns_data(params.aggregates_size);

    Block header = getHeader(final);

    for (size_t i = 0; i < params.keys_size; ++i)
    {
        key_columns[i] = header.safeGetByPosition(i).type->createColumn();
        key_columns[i]->reserve(rows);
    }

    for (size_t i = 0; i < params.aggregates_size; ++i)
    {
        if (!final)
        {
            aggregate_columns[i] = header.safeGetByPosition(i + params.keys_size).type->createColumn();

            /// The ColumnAggregateFunction column captures the shared ownership of the arena with the aggregate function states.
            ColumnAggregateFunction & column_aggregate_func = assert_cast<ColumnAggregateFunction &>(*aggregate_columns[i]);

            for (auto & pool : data_variants.aggregates_pools)
                column_aggregate_func.addArena(pool);

            aggregate_columns_data[i] = &column_aggregate_func.getData();
            aggregate_columns_data[i]->reserve(rows);
        }
        else
        {
            final_aggregate_columns[i] = aggregate_functions[i]->getReturnType()->createColumn();
            final_aggregate_columns[i]->reserve(rows);

            if (aggregate_functions[i]->isState())
            {
                /// The ColumnAggregateFunction column captures the shared ownership of the arena with aggregate function states.
                ColumnAggregateFunction & column_aggregate_func = assert_cast<ColumnAggregateFunction &>(*final_aggregate_columns[i]);

                for (auto & pool : data_variants.aggregates_pools)
                    column_aggregate_func.addArena(pool);
            }
        }
    }

    filler(key_columns, aggregate_columns_data, final_aggregate_columns, final);

    Block res = header.cloneEmpty();

    for (size_t i = 0; i < params.keys_size; ++i)
        res.getByPosition(i).column = std::move(key_columns[i]);

    for (size_t i = 0; i < params.aggregates_size; ++i)
    {
        if (final)
            res.getByPosition(i + params.keys_size).column = std::move(final_aggregate_columns[i]);
        else
            res.getByPosition(i + params.keys_size).column = std::move(aggregate_columns[i]);
    }

    /// Change the size of the columns-constants in the block.
    size_t columns = header.columns();
    for (size_t i = 0; i < columns; ++i)
        if (isColumnConst(*res.getByPosition(i).column))
            res.getByPosition(i).column = res.getByPosition(i).column->cut(0, rows);

    return res;
}
void Aggregator::fillAggregateColumnsWithSingleKey(
    AggregatedDataVariants & data_variants,
    MutableColumns & final_aggregate_columns)
{
    AggregatedDataWithoutKey & data = data_variants.without_key;

    for (size_t i = 0; i < params.aggregates_size; ++i)
    {
        ColumnAggregateFunction & column_aggregate_func = assert_cast<ColumnAggregateFunction &>(*final_aggregate_columns[i]);
        for (auto & pool : data_variants.aggregates_pools)
        {
            column_aggregate_func.addArena(pool);
        }
        column_aggregate_func.getData().push_back(data + offsets_of_aggregate_states[i]);
    }
    data = nullptr;
}

void Aggregator::createStatesAndFillKeyColumnsWithSingleKey(
    AggregatedDataVariants & data_variants,
    Columns & key_columns,
    size_t key_row,
    MutableColumns & final_key_columns)
{
    AggregateDataPtr place = data_variants.aggregates_pool->alignedAlloc(total_size_of_aggregate_states, align_aggregate_states);
    createAggregateStates(place);
    data_variants.without_key = place;

    for (size_t i = 0; i < params.keys_size; ++i)
    {
        final_key_columns[i]->insertFrom(*key_columns[i].get(), key_row);
    }
}

Block Aggregator::prepareBlockAndFillWithoutKey(AggregatedDataVariants & data_variants, bool final, bool is_overflows) const
{
    size_t rows = 1;

    auto filler = [&data_variants, this](
        MutableColumns & key_columns,
        AggregateColumnsData & aggregate_columns,
        MutableColumns & final_aggregate_columns,
        bool final_)
    {
        if (data_variants.type == AggregatedDataVariants::Type::without_key || params.overflow_row)
        {
            AggregatedDataWithoutKey & data = data_variants.without_key;

            for (size_t i = 0; i < params.aggregates_size; ++i)
            {
                if (!final_)
                    aggregate_columns[i]->push_back(data + offsets_of_aggregate_states[i]);
                else
                    aggregate_functions[i]->insertResultInto(data + offsets_of_aggregate_states[i], *final_aggregate_columns[i]);
            }

            if (!final_)
                data = nullptr;

            if (params.overflow_row)
                for (size_t i = 0; i < params.keys_size; ++i)
                    key_columns[i]->insertDefault();
        }
    };

    Block block = prepareBlockAndFill(data_variants, final, rows, filler);

    if (is_overflows)
        block.info.is_overflows = true;

    if (final)
        destroyWithoutKey(data_variants);

    return block;
}

Block Aggregator::prepareBlockAndFillSingleLevel(AggregatedDataVariants & data_variants, bool final) const
{
    size_t rows = data_variants.sizeWithoutOverflowRow();

    auto filler = [&data_variants, this](
        MutableColumns & key_columns,
        AggregateColumnsData & aggregate_columns,
        MutableColumns & final_aggregate_columns,
        bool final_)
    {
    #define M(NAME) \
        else if (data_variants.type == AggregatedDataVariants::Type::NAME) \
            convertToBlockImpl(*data_variants.NAME, data_variants.NAME->data, \
                key_columns, aggregate_columns, final_aggregate_columns, final_);

        if (false) {} // NOLINT
        APPLY_FOR_VARIANTS_SINGLE_LEVEL(M)
    #undef M
        else
            throw Exception("Unknown aggregated data variant.", ErrorCodes::UNKNOWN_AGGREGATED_DATA_VARIANT);
    };

    return prepareBlockAndFill(data_variants, final, rows, filler);
}


BlocksList Aggregator::prepareBlocksAndFillTwoLevel(AggregatedDataVariants & data_variants, bool final, ThreadPool * thread_pool) const
{
#define M(NAME) \
    else if (data_variants.type == AggregatedDataVariants::Type::NAME) \
        return prepareBlocksAndFillTwoLevelImpl(data_variants, *data_variants.NAME, final, thread_pool);

    if (false) {} // NOLINT
    APPLY_FOR_VARIANTS_TWO_LEVEL(M)
#undef M
    else
        throw Exception("Unknown aggregated data variant.", ErrorCodes::UNKNOWN_AGGREGATED_DATA_VARIANT);
}


template <typename Method>
BlocksList Aggregator::prepareBlocksAndFillTwoLevelImpl(
    AggregatedDataVariants & data_variants,
    Method & method,
    bool final,
    ThreadPool * thread_pool) const
{
    auto converter = [&](size_t bucket, ThreadGroupStatusPtr thread_group)
    {
        if (thread_group)
            CurrentThread::attachToIfDetached(thread_group);
        return convertOneBucketToBlock(data_variants, method, final, bucket);
    };

    /// packaged_task is used to ensure that exceptions are automatically thrown into the main stream.

    std::vector<std::packaged_task<Block()>> tasks(Method::Data::NUM_BUCKETS);

    try
    {
        for (size_t bucket = 0; bucket < Method::Data::NUM_BUCKETS; ++bucket)
        {
            if (method.data.impls[bucket].empty())
                continue;

            tasks[bucket] = std::packaged_task<Block()>([group = CurrentThread::getGroup(), bucket, &converter]{ return converter(bucket, group); });

            if (thread_pool)
                thread_pool->scheduleOrThrowOnError([bucket, &tasks] { tasks[bucket](); });
            else
                tasks[bucket]();
        }
    }
    catch (...)
    {
        /// If this is not done, then in case of an exception, tasks will be destroyed before the threads are completed, and it will be bad.
        if (thread_pool)
            thread_pool->wait();

        throw;
    }

    if (thread_pool)
        thread_pool->wait();

    BlocksList blocks;

    for (auto & task : tasks)
    {
        if (!task.valid())
            continue;

        blocks.emplace_back(task.get_future().get());
    }

    return blocks;
}


BlocksList Aggregator::convertToBlocks(AggregatedDataVariants & data_variants, bool final, size_t max_threads) const
{
    if (isCancelled())
        return BlocksList();

    LOG_TRACE(log, "Converting aggregated data to blocks");

    Stopwatch watch;

    BlocksList blocks;

    /// In what data structure is the data aggregated?
    if (data_variants.empty())
        return blocks;

    std::unique_ptr<ThreadPool> thread_pool;
    if (max_threads > 1 && data_variants.sizeWithoutOverflowRow() > 100000  /// TODO Make a custom threshold.
        && data_variants.isTwoLevel())                      /// TODO Use the shared thread pool with the `merge` function.
        thread_pool = std::make_unique<ThreadPool>(max_threads);

    if (isCancelled())
        return BlocksList();

    if (data_variants.without_key)
        blocks.emplace_back(prepareBlockAndFillWithoutKey(
            data_variants, final, data_variants.type != AggregatedDataVariants::Type::without_key));

    if (isCancelled())
        return BlocksList();

    if (data_variants.type != AggregatedDataVariants::Type::without_key)
    {
        if (!data_variants.isTwoLevel())
            blocks.emplace_back(prepareBlockAndFillSingleLevel(data_variants, final));
        else
            blocks.splice(blocks.end(), prepareBlocksAndFillTwoLevel(data_variants, final, thread_pool.get()));
    }

    if (!final)
    {
        /// data_variants will not destroy the states of aggregate functions in the destructor.
        /// Now ColumnAggregateFunction owns the states.
        data_variants.aggregator = nullptr;
    }

    if (isCancelled())
        return BlocksList();

    size_t rows = 0;
    size_t bytes = 0;

    for (const auto & block : blocks)
    {
        rows += block.rows();
        bytes += block.bytes();
    }

    double elapsed_seconds = watch.elapsedSeconds();
    LOG_TRACE(log,
        "Converted aggregated data to blocks. {} rows, {} in {} sec. ({} rows/sec., {}/sec.)",
        rows, formatReadableSizeWithBinarySuffix(bytes),
        elapsed_seconds, rows / elapsed_seconds,
        formatReadableSizeWithBinarySuffix(bytes / elapsed_seconds));

    return blocks;
}


template <typename Method, typename Table>
void NO_INLINE Aggregator::mergeDataNullKey(
    Table & table_dst,
    Table & table_src,
    Arena * arena) const
{
    if constexpr (Method::low_cardinality_optimization)
    {
        if (table_src.hasNullKeyData())
        {
            if (!table_dst.hasNullKeyData())
            {
                table_dst.hasNullKeyData() = true;
                table_dst.getNullKeyData() = table_src.getNullKeyData();
            }
            else
            {
                for (size_t i = 0; i < params.aggregates_size; ++i)
                    aggregate_functions[i]->merge(
                            table_dst.getNullKeyData() + offsets_of_aggregate_states[i],
                            table_src.getNullKeyData() + offsets_of_aggregate_states[i],
                            arena);

                for (size_t i = 0; i < params.aggregates_size; ++i)
                    aggregate_functions[i]->destroy(
                            table_src.getNullKeyData() + offsets_of_aggregate_states[i]);
            }

            table_src.hasNullKeyData() = false;
            table_src.getNullKeyData() = nullptr;
        }
    }
}


template <typename Method, typename Table>
void NO_INLINE Aggregator::mergeDataImpl(
    Table & table_dst,
    Table & table_src,
    Arena * arena) const
{
    if constexpr (Method::low_cardinality_optimization)
        mergeDataNullKey<Method, Table>(table_dst, table_src, arena);

    table_src.mergeToViaEmplace(table_dst,
        [&](AggregateDataPtr & dst, AggregateDataPtr & src, bool inserted)
    {
        if (!inserted)
        {
            for (size_t i = 0; i < params.aggregates_size; ++i)
                aggregate_functions[i]->merge(
                    dst + offsets_of_aggregate_states[i],
                    src + offsets_of_aggregate_states[i],
                    arena);

            for (size_t i = 0; i < params.aggregates_size; ++i)
                aggregate_functions[i]->destroy(src + offsets_of_aggregate_states[i]);
        }
        else
        {
            dst = src;
        }

        src = nullptr;
    });
    table_src.clearAndShrink();
}


template <typename Method, typename Table>
void NO_INLINE Aggregator::mergeDataNoMoreKeysImpl(
    Table & table_dst,
    AggregatedDataWithoutKey & overflows,
    Table & table_src,
    Arena * arena) const
{
    /// Note : will create data for NULL key if not exist
    if constexpr (Method::low_cardinality_optimization)
        mergeDataNullKey<Method, Table>(table_dst, table_src, arena);

    table_src.mergeToViaFind(table_dst, [&](AggregateDataPtr dst, AggregateDataPtr & src, bool found)
    {
        AggregateDataPtr res_data = found ? dst : overflows;

        for (size_t i = 0; i < params.aggregates_size; ++i)
            aggregate_functions[i]->merge(
                res_data + offsets_of_aggregate_states[i],
                src + offsets_of_aggregate_states[i],
                arena);

        for (size_t i = 0; i < params.aggregates_size; ++i)
            aggregate_functions[i]->destroy(src + offsets_of_aggregate_states[i]);

        src = nullptr;
    });
    table_src.clearAndShrink();
}

template <typename Method, typename Table>
void NO_INLINE Aggregator::mergeDataOnlyExistingKeysImpl(
    Table & table_dst,
    Table & table_src,
    Arena * arena) const
{
    /// Note : will create data for NULL key if not exist
    if constexpr (Method::low_cardinality_optimization)
        mergeDataNullKey<Method, Table>(table_dst, table_src, arena);

    table_src.mergeToViaFind(table_dst,
        [&](AggregateDataPtr dst, AggregateDataPtr & src, bool found)
    {
        if (!found)
            return;

        for (size_t i = 0; i < params.aggregates_size; ++i)
            aggregate_functions[i]->merge(
                dst + offsets_of_aggregate_states[i],
                src + offsets_of_aggregate_states[i],
                arena);

        for (size_t i = 0; i < params.aggregates_size; ++i)
            aggregate_functions[i]->destroy(src + offsets_of_aggregate_states[i]);

        src = nullptr;
    });
    table_src.clearAndShrink();
}


void NO_INLINE Aggregator::mergeWithoutKeyDataImpl(
    ManyAggregatedDataVariants & non_empty_data) const
{
    AggregatedDataVariantsPtr & res = non_empty_data[0];

    /// We merge all aggregation results to the first.
    for (size_t result_num = 1, size = non_empty_data.size(); result_num < size; ++result_num)
    {
        AggregatedDataWithoutKey & res_data = res->without_key;
        AggregatedDataWithoutKey & current_data = non_empty_data[result_num]->without_key;

        for (size_t i = 0; i < params.aggregates_size; ++i)
            aggregate_functions[i]->merge(res_data + offsets_of_aggregate_states[i], current_data + offsets_of_aggregate_states[i], res->aggregates_pool);

        for (size_t i = 0; i < params.aggregates_size; ++i)
            aggregate_functions[i]->destroy(current_data + offsets_of_aggregate_states[i]);

        current_data = nullptr;
    }
}


template <typename Method>
void NO_INLINE Aggregator::mergeSingleLevelDataImpl(
    ManyAggregatedDataVariants & non_empty_data) const
{
    AggregatedDataVariantsPtr & res = non_empty_data[0];
    bool no_more_keys = false;

    /// We merge all aggregation results to the first.
    for (size_t result_num = 1, size = non_empty_data.size(); result_num < size; ++result_num)
    {
        if (!checkLimits(res->sizeWithoutOverflowRow(), no_more_keys))
            break;

        AggregatedDataVariants & current = *non_empty_data[result_num];

        if (!no_more_keys)
            mergeDataImpl<Method>(
                getDataVariant<Method>(*res).data,
                getDataVariant<Method>(current).data,
                res->aggregates_pool);
        else if (res->without_key)
            mergeDataNoMoreKeysImpl<Method>(
                getDataVariant<Method>(*res).data,
                res->without_key,
                getDataVariant<Method>(current).data,
                res->aggregates_pool);
        else
            mergeDataOnlyExistingKeysImpl<Method>(
                getDataVariant<Method>(*res).data,
                getDataVariant<Method>(current).data,
                res->aggregates_pool);

        /// `current` will not destroy the states of aggregate functions in the destructor
        current.aggregator = nullptr;
    }
}

#define M(NAME) \
    template void NO_INLINE Aggregator::mergeSingleLevelDataImpl<decltype(AggregatedDataVariants::NAME)::element_type>( \
        ManyAggregatedDataVariants & non_empty_data) const;
    APPLY_FOR_VARIANTS_SINGLE_LEVEL(M)
#undef M

template <typename Method>
void NO_INLINE Aggregator::mergeBucketImpl(
    ManyAggregatedDataVariants & data, Int32 bucket, Arena * arena, std::atomic<bool> * is_cancelled) const
{
    /// We merge all aggregation results to the first.
    AggregatedDataVariantsPtr & res = data[0];
    for (size_t result_num = 1, size = data.size(); result_num < size; ++result_num)
    {
        if (is_cancelled && is_cancelled->load(std::memory_order_seq_cst))
            return;

        AggregatedDataVariants & current = *data[result_num];

        mergeDataImpl<Method>(
            getDataVariant<Method>(*res).data.impls[bucket],
            getDataVariant<Method>(current).data.impls[bucket],
            arena);
    }
}


/** Combines aggregation states together, turns them into blocks, and outputs streams.
  * If the aggregation states are two-level, then it produces blocks strictly in order of 'bucket_num'.
  * (This is important for distributed processing.)
  * In doing so, it can handle different buckets in parallel, using up to `threads` threads.
  */
class MergingAndConvertingBlockInputStream : public IBlockInputStream
{
public:
    /** The input is a set of non-empty sets of partially aggregated data,
      *  which are all either single-level, or are two-level.
      */
    MergingAndConvertingBlockInputStream(const Aggregator & aggregator_, ManyAggregatedDataVariants & data_, bool final_, size_t threads_)
        : aggregator(aggregator_), data(data_), final(final_), threads(threads_)
    {
        /// At least we need one arena in first data item per thread
        if (!data.empty() && threads > data[0]->aggregates_pools.size())
        {
            Arenas & first_pool = data[0]->aggregates_pools;
            for (size_t j = first_pool.size(); j < threads; j++)
                first_pool.emplace_back(std::make_shared<Arena>());
        }
    }

    String getName() const override { return "MergingAndConverting"; }

    Block getHeader() const override { return aggregator.getHeader(final); }

    ~MergingAndConvertingBlockInputStream() override
    {
        LOG_TRACE(&Logger::get(__PRETTY_FUNCTION__), "Waiting for threads to finish");

        /// We need to wait for threads to finish before destructor of 'parallel_merge_data',
        ///  because the threads access 'parallel_merge_data'.
        if (parallel_merge_data)
            parallel_merge_data->pool.wait();
    }

protected:
    Block readImpl() override
    {
        if (data.empty())
            return {};

        if (current_bucket_num >= NUM_BUCKETS)
            return {};

        AggregatedDataVariantsPtr & first = data[0];

        if (current_bucket_num == -1)
        {
            ++current_bucket_num;

            if (first->type == AggregatedDataVariants::Type::without_key || aggregator.params.overflow_row)
            {
                aggregator.mergeWithoutKeyDataImpl(data);
                return aggregator.prepareBlockAndFillWithoutKey(
                    *first, final, first->type != AggregatedDataVariants::Type::without_key);
            }
        }

        if (!first->isTwoLevel())
        {
            if (current_bucket_num > 0)
                return {};

            if (first->type == AggregatedDataVariants::Type::without_key)
                return {};

            ++current_bucket_num;

        #define M(NAME) \
            else if (first->type == AggregatedDataVariants::Type::NAME) \
                aggregator.mergeSingleLevelDataImpl<decltype(first->NAME)::element_type>(data);
            if (false) {} // NOLINT
            APPLY_FOR_VARIANTS_SINGLE_LEVEL(M)
        #undef M
            else
                throw Exception("Unknown aggregated data variant.", ErrorCodes::UNKNOWN_AGGREGATED_DATA_VARIANT);

            return aggregator.prepareBlockAndFillSingleLevel(*first, final);
        }
        else
        {
            if (!parallel_merge_data)
            {
                parallel_merge_data = std::make_unique<ParallelMergeData>(threads);
                for (size_t i = 0; i < threads; ++i)
                    scheduleThreadForNextBucket();
            }

            Block res;

            while (true)
            {
                std::unique_lock lock(parallel_merge_data->mutex);

                if (parallel_merge_data->exception)
                    std::rethrow_exception(parallel_merge_data->exception);

                auto it = parallel_merge_data->ready_blocks.find(current_bucket_num);
                if (it != parallel_merge_data->ready_blocks.end())
                {
                    ++current_bucket_num;
                    scheduleThreadForNextBucket();

                    if (it->second)
                    {
                        res.swap(it->second);
                        break;
                    }
                    else if (current_bucket_num >= NUM_BUCKETS)
                        break;
                }

                parallel_merge_data->condvar.wait(lock);
            }

            return res;
        }
    }

private:
    const Aggregator & aggregator;
    ManyAggregatedDataVariants data;
    bool final;
    size_t threads;

    Int32 current_bucket_num = -1;
    Int32 max_scheduled_bucket_num = -1;
    static constexpr Int32 NUM_BUCKETS = 256;

    struct ParallelMergeData
    {
        std::map<Int32, Block> ready_blocks;
        std::exception_ptr exception;
        std::mutex mutex;
        std::condition_variable condvar;
        ThreadPool pool;

        explicit ParallelMergeData(size_t threads_) : pool(threads_) {}
    };

    std::unique_ptr<ParallelMergeData> parallel_merge_data;

    void scheduleThreadForNextBucket()
    {
        ++max_scheduled_bucket_num;
        if (max_scheduled_bucket_num >= NUM_BUCKETS)
            return;

        parallel_merge_data->pool.scheduleOrThrowOnError(
            [this, max_scheduled_bucket_num = max_scheduled_bucket_num, group = CurrentThread::getGroup()]
            { return thread(max_scheduled_bucket_num, group); });
    }

    void thread(Int32 bucket_num, ThreadGroupStatusPtr thread_group)
    {
        try
        {
            setThreadName("MergingAggregtd");
            if (thread_group)
                CurrentThread::attachToIfDetached(thread_group);
            CurrentMetrics::Increment metric_increment{CurrentMetrics::QueryThread};

            /// TODO: add no_more_keys support maybe

            auto & merged_data = *data[0];
            auto method = merged_data.type;
            Block block;

            /// Select Arena to avoid race conditions
            size_t thread_number = static_cast<size_t>(bucket_num) % threads;
            Arena * arena = merged_data.aggregates_pools.at(thread_number).get();

            if (false) {} // NOLINT
        #define M(NAME) \
            else if (method == AggregatedDataVariants::Type::NAME) \
            { \
                aggregator.mergeBucketImpl<decltype(merged_data.NAME)::element_type>(data, bucket_num, arena); \
                block = aggregator.convertOneBucketToBlock(merged_data, *merged_data.NAME, final, bucket_num); \
            }

            APPLY_FOR_VARIANTS_TWO_LEVEL(M)
        #undef M

            std::lock_guard lock(parallel_merge_data->mutex);
            parallel_merge_data->ready_blocks[bucket_num] = std::move(block);
        }
        catch (...)
        {
            std::lock_guard lock(parallel_merge_data->mutex);
            if (!parallel_merge_data->exception)
                parallel_merge_data->exception = std::current_exception();
        }

        parallel_merge_data->condvar.notify_all();
    }
};

ManyAggregatedDataVariants Aggregator::prepareVariantsToMerge(ManyAggregatedDataVariants & data_variants) const
{
    if (data_variants.empty())
        throw Exception("Empty data passed to Aggregator::mergeAndConvertToBlocks.", ErrorCodes::EMPTY_DATA_PASSED);

    LOG_TRACE(log, "Merging aggregated data");

    ManyAggregatedDataVariants non_empty_data;
    non_empty_data.reserve(data_variants.size());
    for (auto & data : data_variants)
        if (!data->empty())
            non_empty_data.push_back(data);

    if (non_empty_data.empty())
        return {};

    if (non_empty_data.size() > 1)
    {
        /// Sort the states in descending order so that the merge is more efficient (since all states are merged into the first).
        std::sort(non_empty_data.begin(), non_empty_data.end(),
            [](const AggregatedDataVariantsPtr & lhs, const AggregatedDataVariantsPtr & rhs)
            {
                return lhs->sizeWithoutOverflowRow() > rhs->sizeWithoutOverflowRow();
            });
    }

    /// If at least one of the options is two-level, then convert all the options into two-level ones, if there are not such.
    /// Note - perhaps it would be more optimal not to convert single-level versions before the merge, but merge them separately, at the end.

    bool has_at_least_one_two_level = false;
    for (const auto & variant : non_empty_data)
    {
        if (variant->isTwoLevel())
        {
            has_at_least_one_two_level = true;
            break;
        }
    }

    if (has_at_least_one_two_level)
        for (auto & variant : non_empty_data)
            if (!variant->isTwoLevel())
                variant->convertToTwoLevel();

    AggregatedDataVariantsPtr & first = non_empty_data[0];

    for (size_t i = 1, size = non_empty_data.size(); i < size; ++i)
    {
        if (first->type != non_empty_data[i]->type)
            throw Exception("Cannot merge different aggregated data variants.", ErrorCodes::CANNOT_MERGE_DIFFERENT_AGGREGATED_DATA_VARIANTS);

        /** Elements from the remaining sets can be moved to the first data set.
          * Therefore, it must own all the arenas of all other sets.
          */
        first->aggregates_pools.insert(first->aggregates_pools.end(),
            non_empty_data[i]->aggregates_pools.begin(), non_empty_data[i]->aggregates_pools.end());
    }

    return non_empty_data;
}

std::unique_ptr<IBlockInputStream> Aggregator::mergeAndConvertToBlocks(
    ManyAggregatedDataVariants & data_variants, bool final, size_t max_threads) const
{
    ManyAggregatedDataVariants non_empty_data = prepareVariantsToMerge(data_variants);

    if (non_empty_data.empty())
        return std::make_unique<NullBlockInputStream>(getHeader(final));

    return std::make_unique<MergingAndConvertingBlockInputStream>(*this, non_empty_data, final, max_threads);
}


template <bool no_more_keys, typename Method, typename Table>
void NO_INLINE Aggregator::mergeStreamsImplCase(
    Block & block,
    Arena * aggregates_pool,
    Method & method [[maybe_unused]],
    Table & data,
    AggregateDataPtr overflow_row) const
{
    ColumnRawPtrs key_columns(params.keys_size);
    AggregateColumnsConstData aggregate_columns(params.aggregates_size);

    /// Remember the columns we will work with
    for (size_t i = 0; i < params.keys_size; ++i)
        key_columns[i] = block.safeGetByPosition(i).column.get();

    for (size_t i = 0; i < params.aggregates_size; ++i)
        aggregate_columns[i] = &typeid_cast<const ColumnAggregateFunction &>(*block.safeGetByPosition(params.keys_size + i).column).getData();

    typename Method::State state(key_columns, key_sizes, aggregation_state_cache);

    /// For all rows.
    size_t rows = block.rows();
    for (size_t i = 0; i < rows; ++i)
    {
        AggregateDataPtr aggregate_data = nullptr;

        if (!no_more_keys)
        {
            auto emplace_result = state.emplaceKey(data, i, *aggregates_pool);
            if (emplace_result.isInserted())
            {
                emplace_result.setMapped(nullptr);

                aggregate_data = aggregates_pool->alignedAlloc(total_size_of_aggregate_states, align_aggregate_states);
                createAggregateStates(aggregate_data);

                emplace_result.setMapped(aggregate_data);
            }
            else
                aggregate_data = emplace_result.getMapped();
        }
        else
        {
            auto find_result = state.findKey(data, i, *aggregates_pool);
            if (find_result.isFound())
                aggregate_data = find_result.getMapped();
        }

        /// aggregate_date == nullptr means that the new key did not fit in the hash table because of no_more_keys.

        /// If the key does not fit, and the data does not need to be aggregated into a separate row, then there's nothing to do.
        if (!aggregate_data && !overflow_row)
            continue;

        AggregateDataPtr value = aggregate_data ? aggregate_data : overflow_row;

        /// Merge state of aggregate functions.
        for (size_t j = 0; j < params.aggregates_size; ++j)
            aggregate_functions[j]->merge(
                value + offsets_of_aggregate_states[j],
                (*aggregate_columns[j])[i],
                aggregates_pool);
    }

    /// Early release memory.
    block.clear();
}

template <typename Method, typename Table>
void NO_INLINE Aggregator::mergeStreamsImpl(
    Block & block,
    Arena * aggregates_pool,
    Method & method,
    Table & data,
    AggregateDataPtr overflow_row,
    bool no_more_keys) const
{
    if (!no_more_keys)
        mergeStreamsImplCase<false>(block, aggregates_pool, method, data, overflow_row);
    else
        mergeStreamsImplCase<true>(block, aggregates_pool, method, data, overflow_row);
}


void NO_INLINE Aggregator::mergeWithoutKeyStreamsImpl(
    Block & block,
    AggregatedDataVariants & result) const
{
    AggregateColumnsConstData aggregate_columns(params.aggregates_size);

    /// Remember the columns we will work with
    for (size_t i = 0; i < params.aggregates_size; ++i)
        aggregate_columns[i] = &typeid_cast<const ColumnAggregateFunction &>(*block.safeGetByPosition(params.keys_size + i).column).getData();

    AggregatedDataWithoutKey & res = result.without_key;
    if (!res)
    {
        AggregateDataPtr place = result.aggregates_pool->alignedAlloc(total_size_of_aggregate_states, align_aggregate_states);
        createAggregateStates(place);
        res = place;
    }

    /// Adding Values
    for (size_t i = 0; i < params.aggregates_size; ++i)
        aggregate_functions[i]->merge(res + offsets_of_aggregate_states[i], (*aggregate_columns[i])[0], result.aggregates_pool);

    /// Early release memory.
    block.clear();
}


void Aggregator::mergeStream(const BlockInputStreamPtr & stream, AggregatedDataVariants & result, size_t max_threads)
{
    if (isCancelled())
        return;

    /** If the remote servers used a two-level aggregation method,
      *  then blocks will contain information about the number of the bucket.
      * Then the calculations can be parallelized by buckets.
      * We decompose the blocks to the bucket numbers indicated in them.
      */
    BucketToBlocks bucket_to_blocks;

    /// Read all the data.
    LOG_TRACE(log, "Reading blocks of partially aggregated data.");

    size_t total_input_rows = 0;
    size_t total_input_blocks = 0;
    while (Block block = stream->read())
    {
        if (isCancelled())
            return;

        total_input_rows += block.rows();
        ++total_input_blocks;
        bucket_to_blocks[block.info.bucket_num].emplace_back(std::move(block));
    }

    LOG_TRACE(log, "Read {} blocks of partially aggregated data, total {} rows.", total_input_blocks, total_input_rows);

    mergeBlocks(bucket_to_blocks, result, max_threads);
}

void Aggregator::mergeBlocks(BucketToBlocks bucket_to_blocks, AggregatedDataVariants & result, size_t max_threads)
{
    if (bucket_to_blocks.empty())
        return;

    UInt64 total_input_rows = 0;
    for (auto & bucket : bucket_to_blocks)
        for (auto & block : bucket.second)
            total_input_rows += block.rows();

    /** `minus one` means the absence of information about the bucket
      * - in the case of single-level aggregation, as well as for blocks with "overflowing" values.
      * If there is at least one block with a bucket number greater or equal than zero, then there was a two-level aggregation.
      */
    auto max_bucket = bucket_to_blocks.rbegin()->first;
    bool has_two_level = max_bucket >= 0;

    if (has_two_level)
    {
    #define M(NAME) \
        if (method_chosen == AggregatedDataVariants::Type::NAME) \
            method_chosen = AggregatedDataVariants::Type::NAME ## _two_level;

        APPLY_FOR_VARIANTS_CONVERTIBLE_TO_TWO_LEVEL(M)

    #undef M
    }

    if (isCancelled())
        return;

    /// result will destroy the states of aggregate functions in the destructor
    result.aggregator = this;

    result.init(method_chosen);
    result.keys_size = params.keys_size;
    result.key_sizes = key_sizes;

    bool has_blocks_with_unknown_bucket = bucket_to_blocks.count(-1);

    /// First, parallel the merge for the individual buckets. Then we continue merge the data not allocated to the buckets.
    if (has_two_level)
    {
        /** In this case, no_more_keys is not supported due to the fact that
          *  from different threads it is difficult to update the general state for "other" keys (overflows).
          * That is, the keys in the end can be significantly larger than max_rows_to_group_by.
          */

        LOG_TRACE(log, "Merging partially aggregated two-level data.");

        auto merge_bucket = [&bucket_to_blocks, &result, this](Int32 bucket, Arena * aggregates_pool, ThreadGroupStatusPtr thread_group)
        {
            if (thread_group)
                CurrentThread::attachToIfDetached(thread_group);

            for (Block & block : bucket_to_blocks[bucket])
            {
                if (isCancelled())
                    return;

            #define M(NAME) \
                else if (result.type == AggregatedDataVariants::Type::NAME) \
                    mergeStreamsImpl(block, aggregates_pool, *result.NAME, result.NAME->data.impls[bucket], nullptr, false);

                if (false) {} // NOLINT
                    APPLY_FOR_VARIANTS_TWO_LEVEL(M)
            #undef M
                else
                    throw Exception("Unknown aggregated data variant.", ErrorCodes::UNKNOWN_AGGREGATED_DATA_VARIANT);
            }
        };

        std::unique_ptr<ThreadPool> thread_pool;
        if (max_threads > 1 && total_input_rows > 100000)    /// TODO Make a custom threshold.
            thread_pool = std::make_unique<ThreadPool>(max_threads);

        for (const auto & bucket_blocks : bucket_to_blocks)
        {
            const auto bucket = bucket_blocks.first;

            if (bucket == -1)
                continue;

            result.aggregates_pools.push_back(std::make_shared<Arena>());
            Arena * aggregates_pool = result.aggregates_pools.back().get();

            auto task = [group = CurrentThread::getGroup(), bucket, &merge_bucket, aggregates_pool]{ return merge_bucket(bucket, aggregates_pool, group); };

            if (thread_pool)
                thread_pool->scheduleOrThrowOnError(task);
            else
                task();
        }

        if (thread_pool)
            thread_pool->wait();

        LOG_TRACE(log, "Merged partially aggregated two-level data.");
    }

    if (isCancelled())
    {
        result.invalidate();
        return;
    }

    if (has_blocks_with_unknown_bucket)
    {
        LOG_TRACE(log, "Merging partially aggregated single-level data.");

        bool no_more_keys = false;

        BlocksList & blocks = bucket_to_blocks[-1];
        for (Block & block : blocks)
        {
            if (isCancelled())
            {
                result.invalidate();
                return;
            }

            if (!checkLimits(result.sizeWithoutOverflowRow(), no_more_keys))
                break;

            if (result.type == AggregatedDataVariants::Type::without_key || block.info.is_overflows)
                mergeWithoutKeyStreamsImpl(block, result);

        #define M(NAME, IS_TWO_LEVEL) \
            else if (result.type == AggregatedDataVariants::Type::NAME) \
                mergeStreamsImpl(block, result.aggregates_pool, *result.NAME, result.NAME->data, result.without_key, no_more_keys);

            APPLY_FOR_AGGREGATED_VARIANTS(M)
        #undef M
            else if (result.type != AggregatedDataVariants::Type::without_key)
                throw Exception("Unknown aggregated data variant.", ErrorCodes::UNKNOWN_AGGREGATED_DATA_VARIANT);
        }

        LOG_TRACE(log, "Merged partially aggregated single-level data.");
    }
}


Block Aggregator::mergeBlocks(BlocksList & blocks, bool final)
{
    if (blocks.empty())
        return {};

    auto bucket_num = blocks.front().info.bucket_num;
    bool is_overflows = blocks.front().info.is_overflows;

    LOG_TRACE(log, "Merging partially aggregated blocks (bucket = {}).", bucket_num);
    Stopwatch watch;

    /** If possible, change 'method' to some_hash64. Otherwise, leave as is.
      * Better hash function is needed because during external aggregation,
      *  we may merge partitions of data with total number of keys far greater than 4 billion.
      */
    auto merge_method = method_chosen;

#define APPLY_FOR_VARIANTS_THAT_MAY_USE_BETTER_HASH_FUNCTION(M) \
        M(key64)            \
        M(key_string)       \
        M(key_fixed_string) \
        M(keys128)          \
        M(keys256)          \
        M(serialized)       \

#define M(NAME) \
    if (merge_method == AggregatedDataVariants::Type::NAME) \
        merge_method = AggregatedDataVariants::Type::NAME ## _hash64; \

    APPLY_FOR_VARIANTS_THAT_MAY_USE_BETTER_HASH_FUNCTION(M)
#undef M

#undef APPLY_FOR_VARIANTS_THAT_MAY_USE_BETTER_HASH_FUNCTION

    /// Temporary data for aggregation.
    AggregatedDataVariants result;

    /// result will destroy the states of aggregate functions in the destructor
    result.aggregator = this;

    result.init(merge_method);
    result.keys_size = params.keys_size;
    result.key_sizes = key_sizes;

    for (Block & block : blocks)
    {
        if (isCancelled())
            return {};

        if (bucket_num >= 0 && block.info.bucket_num != bucket_num)
            bucket_num = -1;

        if (result.type == AggregatedDataVariants::Type::without_key || is_overflows)
            mergeWithoutKeyStreamsImpl(block, result);

    #define M(NAME, IS_TWO_LEVEL) \
        else if (result.type == AggregatedDataVariants::Type::NAME) \
            mergeStreamsImpl(block, result.aggregates_pool, *result.NAME, result.NAME->data, nullptr, false);

        APPLY_FOR_AGGREGATED_VARIANTS(M)
    #undef M
        else if (result.type != AggregatedDataVariants::Type::without_key)
            throw Exception("Unknown aggregated data variant.", ErrorCodes::UNKNOWN_AGGREGATED_DATA_VARIANT);
    }

    if (isCancelled())
        return {};

    Block block;
    if (result.type == AggregatedDataVariants::Type::without_key || is_overflows)
        block = prepareBlockAndFillWithoutKey(result, final, is_overflows);
    else
        block = prepareBlockAndFillSingleLevel(result, final);
    /// NOTE: two-level data is not possible here - chooseAggregationMethod chooses only among single-level methods.

    if (!final)
    {
        /// Pass ownership of aggregate function states from result to ColumnAggregateFunction objects in the resulting block.
        result.aggregator = nullptr;
    }

    size_t rows = block.rows();
    size_t bytes = block.bytes();
    double elapsed_seconds = watch.elapsedSeconds();
    LOG_TRACE(log, "Merged partially aggregated blocks. {} rows, {}. in {} sec. ({} rows/sec., {}/sec.)",
        rows, formatReadableSizeWithBinarySuffix(bytes),
        elapsed_seconds, rows / elapsed_seconds,
        formatReadableSizeWithBinarySuffix(bytes / elapsed_seconds));

    if (isCancelled())
        return {};

    block.info.bucket_num = bucket_num;
    return block;
}


template <typename Method>
void NO_INLINE Aggregator::convertBlockToTwoLevelImpl(
    Method & method,
    Arena * pool,
    ColumnRawPtrs & key_columns,
    const Block & source,
    std::vector<Block> & destinations) const
{
    typename Method::State state(key_columns, key_sizes, aggregation_state_cache);

    size_t rows = source.rows();
    size_t columns = source.columns();

    /// Create a 'selector' that will contain bucket index for every row. It will be used to scatter rows to buckets.
    IColumn::Selector selector(rows);

    /// For every row.
    for (size_t i = 0; i < rows; ++i)
    {
        if constexpr (Method::low_cardinality_optimization)
        {
            if (state.isNullAt(i))
            {
                selector[i] = 0;
                continue;
            }
        }

        /// Calculate bucket number from row hash.
        auto hash = state.getHash(method.data, i, *pool);
        auto bucket = method.data.getBucketFromHash(hash);

        selector[i] = bucket;
    }

    size_t num_buckets = destinations.size();

    for (size_t column_idx = 0; column_idx < columns; ++column_idx)
    {
        const ColumnWithTypeAndName & src_col = source.getByPosition(column_idx);
        MutableColumns scattered_columns = src_col.column->scatter(num_buckets, selector);

        for (size_t bucket = 0, size = num_buckets; bucket < size; ++bucket)
        {
            if (!scattered_columns[bucket]->empty())
            {
                Block & dst = destinations[bucket];
                dst.info.bucket_num = bucket;
                dst.insert({std::move(scattered_columns[bucket]), src_col.type, src_col.name});
            }

            /** Inserted columns of type ColumnAggregateFunction will own states of aggregate functions
              *  by holding shared_ptr to source column. See ColumnAggregateFunction.h
              */
        }
    }
}


std::vector<Block> Aggregator::convertBlockToTwoLevel(const Block & block)
{
    if (!block)
        return {};

    AggregatedDataVariants data;

    ColumnRawPtrs key_columns(params.keys_size);

    /// Remember the columns we will work with
    for (size_t i = 0; i < params.keys_size; ++i)
        key_columns[i] = block.safeGetByPosition(i).column.get();

    AggregatedDataVariants::Type type = method_chosen;
    data.keys_size = params.keys_size;
    data.key_sizes = key_sizes;

#define M(NAME) \
    else if (type == AggregatedDataVariants::Type::NAME) \
        type = AggregatedDataVariants::Type::NAME ## _two_level;

    if (false) {} // NOLINT
    APPLY_FOR_VARIANTS_CONVERTIBLE_TO_TWO_LEVEL(M)
#undef M
    else
        throw Exception("Unknown aggregated data variant.", ErrorCodes::UNKNOWN_AGGREGATED_DATA_VARIANT);

    data.init(type);

    size_t num_buckets = 0;

#define M(NAME) \
    else if (data.type == AggregatedDataVariants::Type::NAME) \
        num_buckets = data.NAME->data.NUM_BUCKETS;

    if (false) {} // NOLINT
    APPLY_FOR_VARIANTS_TWO_LEVEL(M)
#undef M
    else
        throw Exception("Unknown aggregated data variant.", ErrorCodes::UNKNOWN_AGGREGATED_DATA_VARIANT);

    std::vector<Block> splitted_blocks(num_buckets);

#define M(NAME) \
    else if (data.type == AggregatedDataVariants::Type::NAME) \
        convertBlockToTwoLevelImpl(*data.NAME, data.aggregates_pool, \
            key_columns, block, splitted_blocks);

    if (false) {} // NOLINT
    APPLY_FOR_VARIANTS_TWO_LEVEL(M)
#undef M
    else
        throw Exception("Unknown aggregated data variant.", ErrorCodes::UNKNOWN_AGGREGATED_DATA_VARIANT);

    return splitted_blocks;
}


template <typename Method, typename Table>
void NO_INLINE Aggregator::destroyImpl(Table & table) const
{
    table.forEachMapped([&](AggregateDataPtr & data)
    {
        /** If an exception (usually a lack of memory, the MemoryTracker throws) arose
          *  after inserting the key into a hash table, but before creating all states of aggregate functions,
          *  then data will be equal nullptr.
          */
        if (nullptr == data)
            return;

        for (size_t i = 0; i < params.aggregates_size; ++i)
            if (!aggregate_functions[i]->isState())
                aggregate_functions[i]->destroy(data + offsets_of_aggregate_states[i]);

        data = nullptr;
    });
}


void Aggregator::destroyWithoutKey(AggregatedDataVariants & result) const
{
    AggregatedDataWithoutKey & res_data = result.without_key;

    if (nullptr != res_data)
    {
        for (size_t i = 0; i < params.aggregates_size; ++i)
            if (!aggregate_functions[i]->isState())
                aggregate_functions[i]->destroy(res_data + offsets_of_aggregate_states[i]);

        res_data = nullptr;
    }
}


void Aggregator::destroyAllAggregateStates(AggregatedDataVariants & result)
{
    if (result.empty())
        return;

    LOG_TRACE(log, "Destroying aggregate states");

    /// In what data structure is the data aggregated?
    if (result.type == AggregatedDataVariants::Type::without_key || params.overflow_row)
        destroyWithoutKey(result);

#define M(NAME, IS_TWO_LEVEL) \
    else if (result.type == AggregatedDataVariants::Type::NAME) \
        destroyImpl<decltype(result.NAME)::element_type>(result.NAME->data);

    if (false) {} // NOLINT
    APPLY_FOR_AGGREGATED_VARIANTS(M)
#undef M
    else if (result.type != AggregatedDataVariants::Type::without_key)
        throw Exception("Unknown aggregated data variant.", ErrorCodes::UNKNOWN_AGGREGATED_DATA_VARIANT);
}


void Aggregator::setCancellationHook(const CancellationHook cancellation_hook)
{
    isCancelled = cancellation_hook;
}


}<|MERGE_RESOLUTION|>--- conflicted
+++ resolved
@@ -540,17 +540,10 @@
     /// Adding values
     for (AggregateFunctionInstruction * inst = aggregate_instructions; inst->that; ++inst)
     {
-<<<<<<< HEAD
         if (inst->offsets)
             inst->batch_that->addBatchSinglePlaceFromInterval(inst->offsets[row_begin], inst->offsets[row_end - 1], res + inst->state_offset, inst->batch_arguments, arena);
         else
             inst->batch_that->addBatchSinglePlaceFromInterval(row_begin, row_end, res + inst->state_offset, inst->batch_arguments, arena);
-=======
-        result.init(method_chosen);
-        result.keys_size = params.keys_size;
-        result.key_sizes = key_sizes;
-        LOG_TRACE(log, "Aggregation method: {}", result.getMethodName());
->>>>>>> 3ff28d0a
     }
 }
 
@@ -630,7 +623,7 @@
         result.init(method_chosen);
         result.keys_size = params.keys_size;
         result.key_sizes = key_sizes;
-        LOG_TRACE(log, "Aggregation method: " << result.getMethodName());
+        LOG_TRACE(log, "Aggregation method: {}", result.getMethodName());
     }
 
     if (isCancelled())
