/*
 * Copyright 2016-2023 ClickHouse, Inc.
 * Licensed under the Apache License, Version 2.0 (the "License");
 * you may not use this file except in compliance with the License.
 * You may obtain a copy of the License at
 *
 * http://www.apache.org/licenses/LICENSE-2.0
 *
 * Unless required by applicable law or agreed to in writing, software
 * distributed under the License is distributed on an "AS IS" BASIS,
 * WITHOUT WARRANTIES OR CONDITIONS OF ANY KIND, either express or implied.
 * See the License for the specific language governing permissions and
 * limitations under the License.
 */


/*
 * This file may have been modified by Bytedance Ltd. and/or its affiliates (“ Bytedance's Modifications”).
 * All Bytedance's Modifications are Copyright (2023) Bytedance Ltd. and/or its affiliates.
 */

#include <Interpreters/ClusterProxy/SelectStreamFactory.h>
#include <Interpreters/InterpreterSelectQuery.h>
#include <DataStreams/RemoteBlockInputStream.h>
#include <Storages/StorageReplicatedMergeTree.h>
#include <Storages/VirtualColumnUtils.h>
#include <Common/Exception.h>
#include <Common/ProfileEvents.h>
#include <Common/checkStackSize.h>
#include <TableFunctions/TableFunctionFactory.h>
#include <IO/ConnectionTimeoutsContext.h>
#include <Interpreters/RequiredSourceColumnsVisitor.h>

#include <common/logger_useful.h>
#include <Processors/Pipe.h>
#include <Processors/Sources/RemoteSource.h>
#include <Processors/Sources/DelayedSource.h>
#include <Processors/Transforms/ExpressionTransform.h>
#include <QueryPlan/QueryPlan.h>
#include <QueryPlan/ExpressionStep.h>
#include <QueryPlan/BuildQueryPipelineSettings.h>
#include <QueryPlan/Optimizations/QueryPlanOptimizationSettings.h>


namespace ProfileEvents
{
    extern const Event DistributedConnectionMissingTable;
    extern const Event DistributedConnectionStaleReplica;
}

namespace DB
{

namespace ErrorCodes
{
    extern const int ALL_CONNECTION_TRIES_FAILED;
    extern const int ALL_REPLICAS_ARE_STALE;
}

namespace ClusterProxy
{

SelectStreamFactory::SelectStreamFactory(
    const Block & header_,
    QueryProcessingStage::Enum processed_stage_,
    StorageID main_table_,
    const Scalars & scalars_,
    bool has_virtual_shard_num_column_,
    const Tables & external_tables_)
    : header(header_),
    processed_stage{processed_stage_},
    main_table(std::move(main_table_)),
    table_func_ptr{nullptr},
    scalars{scalars_},
    has_virtual_shard_num_column(has_virtual_shard_num_column_),
    external_tables{external_tables_}
{
}

SelectStreamFactory::SelectStreamFactory(
    const Block & header_,
    QueryProcessingStage::Enum processed_stage_,
    ASTPtr table_func_ptr_,
    const Scalars & scalars_,
    bool has_virtual_shard_num_column_,
    const Tables & external_tables_)
    : header(header_),
    processed_stage{processed_stage_},
    table_func_ptr{table_func_ptr_},
    scalars{scalars_},
    has_virtual_shard_num_column(has_virtual_shard_num_column_),
    external_tables{external_tables_}
{
}

namespace
{

/// Special support for the case when `_shard_num` column is used in GROUP BY key expression.
/// This column is a constant for shard.
/// Constant expression with this column may be removed from intermediate header.
/// However, this column is not constant for initiator, and it expect intermediate header has it.
///
/// To fix it, the following trick is applied.
/// We check all GROUP BY keys which depend only on `_shard_num`.
/// Calculate such expression for current shard if it is used in header.
/// Those columns will be added to modified header as already known constants.
///
/// For local shard, missed constants will be added by converting actions.
/// For remote shard, RemoteQueryExecutor will automatically add missing constant.
Block evaluateConstantGroupByKeysWithShardNumber(
    const ContextPtr & context, const ASTPtr & query_ast, const Block & header, UInt32 shard_num)
{
    Block res;

    ColumnWithTypeAndName shard_num_col;
    shard_num_col.type = std::make_shared<DataTypeUInt32>();
    shard_num_col.column = shard_num_col.type->createColumnConst(0, shard_num);
    shard_num_col.name = "_shard_num";

    if (auto group_by = query_ast->as<ASTSelectQuery &>().groupBy())
    {
        for (const auto & elem : group_by->children)
        {
            String key_name = elem->getColumnName();
            if (header.has(key_name))
            {
                auto ast = elem->clone();

                RequiredSourceColumnsVisitor::Data columns_context;
                RequiredSourceColumnsVisitor(columns_context).visit(ast);

                auto required_columns = columns_context.requiredColumns();
                if (required_columns.size() != 1 || required_columns.count("_shard_num") == 0)
                    continue;

                Block block({shard_num_col});
                auto syntax_result = TreeRewriter(context).analyze(ast, {NameAndTypePair{shard_num_col.name, shard_num_col.type}});
                ExpressionAnalyzer(ast, syntax_result, context).getActions(true, false)->execute(block);

                res.insert(block.getByName(key_name));
            }
        }
    }

    /// We always add _shard_num constant just in case.
    /// For initial query it is considered as a column from table, and may be required by intermediate block.
    if (!res.has(shard_num_col.name))
        res.insert(std::move(shard_num_col));

    return res;
}

ActionsDAGPtr getConvertingDAG(const Block & block, const Block & header)
{
    /// Convert header structure to expected.
    /// Also we ignore constants from result and replace it with constants from header.
    /// It is needed for functions like `now64()` or `randConstant()` because their values may be different.
    return ActionsDAG::makeConvertingActions(
        block.getColumnsWithTypeAndName(),
        header.getColumnsWithTypeAndName(),
        ActionsDAG::MatchColumnsMode::Name,
        true);
}

void addConvertingActions(QueryPlan & plan, const Block & header)
{
    if (blocksHaveEqualStructure(plan.getCurrentDataStream().header, header))
        return;

    auto convert_actions_dag = getConvertingDAG(plan.getCurrentDataStream().header, header);
    auto converting = std::make_unique<ExpressionStep>(plan.getCurrentDataStream(), convert_actions_dag);
    plan.addStep(std::move(converting));
}

void addConvertingActions(Pipe & pipe, const Block & header)
{
    if (blocksHaveEqualStructure(pipe.getHeader(), header))
        return;

    auto convert_actions = std::make_shared<ExpressionActions>(getConvertingDAG(pipe.getHeader(), header));
    pipe.addSimpleTransform([&](const Block & cur_header, Pipe::StreamType) -> ProcessorPtr
    {
        return std::make_shared<ExpressionTransform>(cur_header, convert_actions);
    });
}

std::unique_ptr<QueryPlan> createLocalPlan(
    const ASTPtr & query_ast,
    const Block & header,
    ContextPtr context,
    QueryProcessingStage::Enum processed_stage)
{
    checkStackSize();

    auto query_plan = std::make_unique<QueryPlan>();

    InterpreterSelectQuery interpreter(query_ast, context, SelectQueryOptions(processed_stage));
    interpreter.buildQueryPlan(*query_plan);

    addConvertingActions(*query_plan, header);

    return query_plan;
}

String formattedAST(const ASTPtr & ast)
{
    if (!ast)
        return {};
    WriteBufferFromOwnString buf;
    formatAST(*ast, buf, false, true);
    return buf.str();
}

}

void SelectStreamFactory::createForShard(
    const Cluster::ShardInfo & shard_info,
    const ASTPtr & query_ast,
    ContextPtr context, const ThrottlerPtr & throttler,
    std::vector<QueryPlanPtr> & plans,
    Pipes & remote_pipes,
    Pipes & delayed_pipes,
    Poco::Logger * log)
{
    bool add_agg_info = processed_stage == QueryProcessingStage::WithMergeableState;
    bool add_totals = false;
    bool add_extremes = false;
    bool async_read = context->getSettingsRef().async_socket_for_remote;
    if (processed_stage == QueryProcessingStage::Complete)
    {
        add_totals = query_ast->as<ASTSelectQuery &>().group_by_with_totals;
        add_extremes = context->getSettingsRef().extremes;
    }

    auto modified_query_ast = query_ast->clone();
    auto modified_header = header;
    if (has_virtual_shard_num_column)
    {
        VirtualColumnUtils::rewriteEntityInAst(modified_query_ast, "_shard_num", shard_info.shard_num, "toUInt32");
        auto shard_num_constants = evaluateConstantGroupByKeysWithShardNumber(context, query_ast, modified_header, shard_info.shard_num);

        for (auto & col : shard_num_constants)
        {
            if (modified_header.has(col.name))
                modified_header.getByName(col.name).column = std::move(col.column);
            else
                modified_header.insert(std::move(col));
        }
    }

    auto emplace_local_stream = [&]()
    {
        plans.emplace_back(createLocalPlan(modified_query_ast, modified_header, context, processed_stage));
        addConvertingActions(*plans.back(), header);
    };

    String modified_query = formattedAST(modified_query_ast);

    auto emplace_remote_stream = [&]()
    {
        auto remote_query_executor = std::make_shared<RemoteQueryExecutor>(
            shard_info.pool, modified_query, modified_header, context, throttler, scalars, external_tables, processed_stage);
        remote_query_executor->setLogger(log);

        remote_query_executor->setPoolMode(PoolMode::GET_MANY);
        if (!table_func_ptr)
            remote_query_executor->setMainTable(main_table);

        remote_pipes.emplace_back(createRemoteSourcePipe(remote_query_executor, add_agg_info, add_totals, add_extremes, async_read, context->getSettingsRef().resize_number_after_remote_source));
        remote_pipes.back().addInterpreterContext(context);
        addConvertingActions(remote_pipes.back(), header);
    };

    const auto & settings = context->getSettingsRef();

    /**
        prefer_localost_replica in cnch is useless and is buggy.
<<<<<<< HEAD
    */
    if (main_table && settings.prefer_localhost_replica && shard_info.isLocal())
=======
        and in worker we query from remote to reuse send WorkerResource flow to send/load datapart
    */
    if (main_table && settings.prefer_localhost_replica && shard_info.isLocal() && (context->getServerType() != ServerType::cnch_worker))
>>>>>>> dc905ec4
    {
        StoragePtr main_table_storage;

        if (table_func_ptr)
        {
            TableFunctionPtr table_function_ptr = TableFunctionFactory::instance().get(table_func_ptr, context);
            main_table_storage = table_function_ptr->execute(table_func_ptr, context, table_function_ptr->getName());
        }
        else
        {
            auto resolved_id = context->tryResolveStorageID(main_table);
            main_table_storage = DatabaseCatalog::instance().tryGetTable(resolved_id, context);
        }


        if (!main_table_storage) /// Table is absent on a local server.
        {
            ProfileEvents::increment(ProfileEvents::DistributedConnectionMissingTable);
            if (shard_info.hasRemoteConnections())
            {
                LOG_WARNING(&Poco::Logger::get("ClusterProxy::SelectStreamFactory"),
                    "There is no table {} on local replica of shard {}, will try remote replicas.",
                    main_table.getNameForLogs(), shard_info.shard_num);
                emplace_remote_stream();
            }
            else
                emplace_local_stream();  /// Let it fail the usual way.

            return;
        }

        const auto * replicated_storage = dynamic_cast<const StorageReplicatedMergeTree *>(main_table_storage.get());

        if (!replicated_storage)
        {
            /// Table is not replicated, use local server.
            emplace_local_stream();
            return;
        }

        UInt64 max_allowed_delay = settings.max_replica_delay_for_distributed_queries;

        if (!max_allowed_delay)
        {
            emplace_local_stream();
            return;
        }

        UInt64 local_delay = replicated_storage->getAbsoluteDelay();

        if (local_delay < max_allowed_delay)
        {
            emplace_local_stream();
            return;
        }

        /// If we reached this point, local replica is stale.
        ProfileEvents::increment(ProfileEvents::DistributedConnectionStaleReplica);
        LOG_WARNING(&Poco::Logger::get("ClusterProxy::SelectStreamFactory"), "Local replica of shard {} is stale (delay: {}s.)", shard_info.shard_num, local_delay);

        if (!settings.fallback_to_stale_replicas_for_distributed_queries)
        {
            if (shard_info.hasRemoteConnections())
            {
                /// If we cannot fallback, then we cannot use local replica. Try our luck with remote replicas.
                emplace_remote_stream();
                return;
            }
            else
                throw Exception(
                    "Local replica of shard " + toString(shard_info.shard_num)
                    + " is stale (delay: " + toString(local_delay) + "s.), but no other replica configured",
                    ErrorCodes::ALL_REPLICAS_ARE_STALE);
        }

        if (!shard_info.hasRemoteConnections())
        {
            /// There are no remote replicas but we are allowed to fall back to stale local replica.
            emplace_local_stream();
            return;
        }

        /// Try our luck with remote replicas, but if they are stale too, then fallback to local replica.
        /// Do it lazily to avoid connecting in the main thread.

        auto lazily_create_stream = [
                pool = shard_info.pool, shard_num = shard_info.shard_num, modified_query, header = modified_header, modified_query_ast,
                context, throttler,
                main_table = main_table, table_func_ptr = table_func_ptr, scalars = scalars, external_tables = external_tables,
                stage = processed_stage, local_delay, add_agg_info, add_totals, add_extremes, async_read]()
            -> Pipe
        {
            auto current_settings = context->getSettingsRef();
            auto timeouts = ConnectionTimeouts::getTCPTimeoutsWithFailover(
                current_settings).getSaturated(
                    current_settings.max_execution_time);
            std::vector<ConnectionPoolWithFailover::TryResult> try_results;
            try
            {
                if (table_func_ptr)
                    try_results = pool->getManyForTableFunction(timeouts, &current_settings, PoolMode::GET_MANY);
                else
                    try_results = pool->getManyChecked(timeouts, &current_settings, PoolMode::GET_MANY, main_table.getQualifiedName());
            }
            catch (const Exception & ex)
            {
                if (ex.code() == ErrorCodes::ALL_CONNECTION_TRIES_FAILED)
                    LOG_WARNING(&Poco::Logger::get("ClusterProxy::SelectStreamFactory"),
                        "Connections to remote replicas of local shard {} failed, will use stale local replica", shard_num);
                else
                    throw;
            }

            double max_remote_delay = 0.0;
            for (const auto & try_result : try_results)
            {
                if (!try_result.is_up_to_date)
                    max_remote_delay = std::max(try_result.staleness, max_remote_delay);
            }

            if (try_results.empty() || local_delay < max_remote_delay)
            {
                auto plan = createLocalPlan(modified_query_ast, header, context, stage);
                return QueryPipeline::getPipe(std::move(*plan->buildQueryPipeline(
                    QueryPlanOptimizationSettings::fromContext(context),
                    BuildQueryPipelineSettings::fromContext(context))));
            }
            else
            {
                std::vector<IConnectionPool::Entry> connections;
                connections.reserve(try_results.size());
                for (auto & try_result : try_results)
                    connections.emplace_back(std::move(try_result.entry));

                auto remote_query_executor = std::make_shared<RemoteQueryExecutor>(
                    std::move(connections), modified_query, header, context, throttler, scalars, external_tables, stage);

                return createRemoteSourcePipe(remote_query_executor, add_agg_info, add_totals, add_extremes, async_read, context->getSettingsRef().resize_number_after_remote_source);
            }
        };

        delayed_pipes.emplace_back(createDelayedPipe(modified_header, lazily_create_stream, add_totals, add_extremes));
        delayed_pipes.back().addInterpreterContext(context);
        addConvertingActions(delayed_pipes.back(), header);
    }
    else
        emplace_remote_stream();
}

}
}<|MERGE_RESOLUTION|>--- conflicted
+++ resolved
@@ -276,14 +276,9 @@
 
     /**
         prefer_localost_replica in cnch is useless and is buggy.
-<<<<<<< HEAD
-    */
-    if (main_table && settings.prefer_localhost_replica && shard_info.isLocal())
-=======
         and in worker we query from remote to reuse send WorkerResource flow to send/load datapart
     */
     if (main_table && settings.prefer_localhost_replica && shard_info.isLocal() && (context->getServerType() != ServerType::cnch_worker))
->>>>>>> dc905ec4
     {
         StoragePtr main_table_storage;
 
