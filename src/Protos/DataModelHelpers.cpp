/*
 * Copyright (2022) Bytedance Ltd. and/or its affiliates
 * Licensed under the Apache License, Version 2.0 (the "License");
 * you may not use this file except in compliance with the License.
 * You may obtain a copy of the License at
 *
 *     http://www.apache.org/licenses/LICENSE-2.0
 *
 * Unless required by applicable law or agreed to in writing, software
 * distributed under the License is distributed on an "AS IS" BASIS,
 * WITHOUT WARRANTIES OR CONDITIONS OF ANY KIND, either express or implied.
 * See the License for the specific language governing permissions and
 * limitations under the License.
 */

#include <memory>
#include <Catalog/DataModelPartWrapper.h>
#include <Disks/DiskHelpers.h>
#include <Disks/HDFS/DiskByteHDFS.h>
#include <Disks/SingleDiskVolume.h>
#include <IO/Operators.h>
#include <IO/ReadBufferFromString.h>
#include <IO/WriteBufferFromString.h>
#include <MergeTreeCommon/CnchServerTopology.h>
#include <MergeTreeCommon/MergeTreeMetaBase.h>
#include <Protos/DataModelHelpers.h>
#include <Protos/RPCHelpers.h>
#include <Protos/data_models.pb.h>
#include <Storages/HDFS/HDFSCommon.h>
#include <Storages/MergeTree/MergeTreeDataPartCNCH.h>
#include <Transaction/TxnTimestamp.h>
#include <Common/Exception.h>
#include <common/JSON.h>
<<<<<<< HEAD
=======
#include <Disks/HDFS/DiskByteHDFS.h>
#include <Storages/HDFS/HDFSCommon.h>
#include <Storages/RemoteFile/CnchFileCommon.h>

>>>>>>> b5f91533
namespace DB
{
namespace ErrorCodes
{
    extern const int LOGICAL_ERROR;
    extern const int BAD_TTL_IN_DATA_MODEL_PART;
    extern const int FORMAT_VERSION_TOO_OLD;
    extern const int EMPTY_PARTITION_IN_DATA_MODEL_PART;
}

DataModelPartWrapperPtr createPartWrapperFromModel(const MergeTreeMetaBase & storage, const Protos::DataModelPart & part_model)
{
    DataModelPartWrapperPtr part_model_wrapper = createPartWrapperFromModelBasic(part_model);

    /// Partition and Minmax index
    ReadBufferFromString partition_minmax_buf(part_model.partition_minmax());
    if (unlikely(storage.format_version < MERGE_TREE_DATA_MIN_FORMAT_VERSION_WITH_CUSTOM_PARTITIONING))
        throw Exception("MergeTree data format is too old", ErrorCodes::FORMAT_VERSION_TOO_OLD);

    part_model_wrapper->partition.load(storage, partition_minmax_buf);
    if (part_model_wrapper->part_model->rows_count() > 0)
    {
        part_model_wrapper->minmax_idx = std::make_shared<IMergeTreeDataPart::MinMaxIndex>();
        part_model_wrapper->minmax_idx->load(storage, partition_minmax_buf);
    }

    return part_model_wrapper;
}

DataModelPartWrapperPtr createPartWrapperFromModelBasic(const Protos::DataModelPart & part_model)
{
    DataModelPartWrapperPtr part_model_wrapper = std::make_shared<DataModelPartWrapper>();

    part_model_wrapper->info = createPartInfoFromModel(part_model.part_info());
    part_model_wrapper->name = part_model_wrapper->info->getPartName();

    part_model_wrapper->part_model = std::make_shared<Protos::DataModelPart>(part_model);
    auto & inside_part_model = *(part_model_wrapper->part_model);
    if (!inside_part_model.has_deleted())
        inside_part_model.set_deleted(false);
    if (!inside_part_model.has_data_path_id())
        inside_part_model.set_data_path_id(0);
    if (!inside_part_model.has_mutation_commit_time())
        inside_part_model.set_mutation_commit_time(0);
    if (!inside_part_model.has_commit_time())
        inside_part_model.set_commit_time(part_model_wrapper->info->mutation);

    if (inside_part_model.has_min_unique_key() && inside_part_model.min_unique_key().empty() && inside_part_model.rows_count() > 0)
        throw Exception("min unique key of non empty part must be non empty", ErrorCodes::LOGICAL_ERROR);
    if (inside_part_model.has_max_unique_key() && inside_part_model.max_unique_key().empty() && inside_part_model.rows_count() > 0)
        throw Exception("max unique key of non empty part must be non empty", ErrorCodes::LOGICAL_ERROR);

    return part_model_wrapper;
}

MutableMergeTreeDataPartCNCHPtr
createPartFromModelCommon(const MergeTreeMetaBase & storage, const Protos::DataModelPart & part_model, std::optional<String> relative_path)
{
    /// Create part object
    auto info = createPartInfoFromModel(part_model.part_info());
    String part_name = info->getPartName();
    UInt32 path_id = part_model.has_data_path_id() ? part_model.data_path_id() : 0;

    DiskPtr remote_disk = getDiskForPathId(storage.getStoragePolicy(IStorage::StorageLocation::MAIN), path_id);
    auto mock_volume = std::make_shared<SingleDiskVolume>("volume_mock", remote_disk, 0);
    UUID part_id = UUIDHelpers::Nil;
    switch (remote_disk->getType())
    {
        case DiskType::Type::ByteS3: {
            part_id = RPCHelpers::createUUID(part_model.part_id());
            if (!relative_path.has_value())
                relative_path = UUIDHelpers::UUIDToString(part_id);
            break;
        }
        case DiskType::Type::ByteHDFS: {
            if (!relative_path.has_value())
                relative_path = info->getPartNameWithHintMutation();
            break;
        }
        default:
            throw Exception(
                fmt::format("Unsupported disk type {} in createPartFromModelCommon", DiskType::toString(remote_disk->getType())),
                ErrorCodes::LOGICAL_ERROR);
    }
    auto part = std::make_shared<MergeTreeDataPartCNCH>(storage, part_name, *info, mock_volume, relative_path, nullptr, part_id);

    if (part_model.has_staging_txn_id())
    {
        part->staging_txn_id = part_model.staging_txn_id();
        if (remote_disk->getType() == DiskType::Type::ByteHDFS)
        {
            /// this part shares the same relative path with the corresponding staged part
            MergeTreePartInfo staged_part_info = part->info;
            staged_part_info.mutation = part->staging_txn_id;
            part->relative_path = staged_part_info.getPartNameWithHintMutation();
        }
    }

    part->bytes_on_disk = part_model.size();
    part->rows_count = part_model.rows_count();
    if (!part_model.has_marks_count())
        throw Exception(ErrorCodes::LOGICAL_ERROR, "Cnch parts must have mark count");
    if (!part->isPartial() || !part->isEmpty())
    {
        /// Partial & empty part will be load later
        std::vector<size_t> index_granularities(part_model.index_granularities().begin(), part_model.index_granularities().end());
        part->loadIndexGranularity(part_model.marks_count(), index_granularities);
    }
    part->deleted = part_model.has_deleted() && part_model.deleted();
    part->delete_flag = part_model.has_delete_flag() && part_model.delete_flag();
    part->low_priority = part_model.has_low_priority() && part_model.low_priority();
    part->bucket_number = part_model.bucket_number();
    part->table_definition_hash = part_model.table_definition_hash();
    part->mutation_commit_time = part_model.has_mutation_commit_time() ? part_model.mutation_commit_time() : 0;
    if (part_model.has_commit_time())
        part->commit_time = TxnTimestamp{part_model.commit_time()};
    else
        part->commit_time = TxnTimestamp{static_cast<UInt64>(info->mutation)};

    if (part_model.has_min_unique_key())
    {
        part->min_unique_key = part_model.min_unique_key();
        if (part->rows_count > 0 && part->min_unique_key.empty())
            throw Exception("min unique key of non empty part must be non empty", ErrorCodes::LOGICAL_ERROR);
    }
    if (part_model.has_max_unique_key())
    {
        part->max_unique_key = part_model.max_unique_key();
        if (part->rows_count > 0 && part->max_unique_key.empty())
            throw Exception("max unique key of non empty part must be non empty", ErrorCodes::LOGICAL_ERROR);
    }

    /// Partition and Minmax index
    ReadBufferFromString partition_minmax_buf(part_model.partition_minmax());
    part->loadPartitionAndMinMaxIndex(partition_minmax_buf);

    part->secondary_txn_id = part_model.has_secondary_txn_id() ? TxnTimestamp{part_model.secondary_txn_id()} : TxnTimestamp{0};
    part->virtual_part_size = part_model.has_virtual_part_size() ? part_model.virtual_part_size() : 0;
    part->covered_parts_count = part_model.has_covered_parts_count() ? part_model.covered_parts_count() : 0;
    part->covered_parts_size = part_model.has_covered_parts_size() ? part_model.covered_parts_size() : 0;
    part->covered_parts_rows = part_model.has_covered_parts_rows() ? part_model.covered_parts_rows() : 0;

    std::unordered_set<std::string> projection_parts_names(part_model.projections().begin(), part_model.projections().end());
    part->setProjectionPartsNames(projection_parts_names);

    return part;
}

DataPartInfoPtr createPartInfoFromModel(const Protos::DataModelPartInfo & part_info_model)
{
    auto part_info_ptr = std::make_shared<MergeTreePartInfo>();
    part_info_ptr->partition_id = part_info_model.partition_id();
    part_info_ptr->min_block = part_info_model.min_block();
    part_info_ptr->max_block = part_info_model.max_block();
    part_info_ptr->level = part_info_model.level();
    part_info_ptr->mutation = part_info_model.mutation();
    part_info_ptr->hint_mutation = part_info_model.hint_mutation();
    part_info_ptr->storage_type = StorageType::ByteHDFS;
    return part_info_ptr;
}

MutableMergeTreeDataPartCNCHPtr createPartFromModel(
    const MergeTreeMetaBase & storage,
    const Protos::DataModelPart & part_model,
    /*const std::unordered_map<UInt32, String> & id_full_paths,*/ std::optional<String> relative_path)
{
    auto part = createPartFromModelCommon(storage, part_model, relative_path);
    /// Columns, required
    if (part_model.has_columns())
    {
        part->setColumns(NamesAndTypesList::parse(part_model.columns()));
        part->columns_commit_time = storage.getPartColumnsCommitTime(part->getColumns());
    }
    else
    {
        part->columns_commit_time = part_model.columns_commit_time();
        part->setColumnsPtr(storage.getPartColumns(part_model.columns_commit_time()));
    }

    // if (!id_full_paths.empty())
    // {
    //     auto iter = id_full_paths.find(part->data_path_id);
    //     if (iter == id_full_paths.end())
    //         throw Exception("data path id " + std::to_string(part->data_path_id) + " don't find", ErrorCodes::LOGICAL_ERROR);
    //     part->full_data_path = iter->second;
    // }

    return part;
}

void fillPartModel(
    const IStorage & storage, const IMergeTreeDataPart & part, Protos::DataModelPart & part_model, bool ignore_column_commit_time)
{
    /// fill part info
    Protos::DataModelPartInfo * model_info = part_model.mutable_part_info();
    fillPartInfoModel(part, *model_info);

    part_model.set_size(part.bytes_on_disk);
    part_model.set_rows_count(part.rows_count);
    ///TODO: if we need marks_count in ce?
    if (part.index_granularity_info.is_adaptive)
    {
        auto part_index_granularity = part.index_granularity.getIndexGranularities();
        part_model.mutable_index_granularities()->Add(part_index_granularity.begin(), part_index_granularity.end());
    }

    const auto cnch_part = std::dynamic_pointer_cast<const MergeTreeDataPartCNCH>(part.shared_from_this());
    if (cnch_part)
        part_model.set_marks_count(cnch_part->getMarksCount());
    part_model.set_txnid(part.info.mutation);
    part_model.set_bucket_number(part.bucket_number);
    part_model.set_table_definition_hash(part.table_definition_hash);
    part_model.set_commit_time(part.commit_time.toUInt64());
    // TODO support multiple namenode , mock 0 now.
    part_model.set_data_path_id(0);

    if (part.deleted)
        part_model.set_deleted(part.deleted);
    if (part.mutation_commit_time)
        part_model.set_mutation_commit_time(part.mutation_commit_time);
    if (part.delete_flag)
        part_model.set_delete_flag(part.delete_flag);
    if (part.low_priority)
        part_model.set_low_priority(part.low_priority);

    if (!ignore_column_commit_time && part.columns_commit_time)
    {
        part_model.set_columns_commit_time(part.columns_commit_time);
    }
    else if (auto columns_commit_time = storage.getPartColumnsCommitTime(*(part.getColumnsPtr())))
    {
        part_model.set_columns_commit_time(columns_commit_time);
    }
    else
    {
        /// If the parts columns not match any storage version. Store it instead of columns_commit_time
        part_model.set_columns(part.getColumns().toString());
    }

    if (!part.min_unique_key.empty())
        part_model.set_min_unique_key(part.min_unique_key);
    if (!part.max_unique_key.empty())
        part_model.set_max_unique_key(part.max_unique_key);

    WriteBufferFromString partition_minmax_out(*part_model.mutable_partition_minmax());
    part.storePartitionAndMinMaxIndex(partition_minmax_out);

    if (part.secondary_txn_id)
    {
        part_model.set_secondary_txn_id(part.secondary_txn_id.toUInt64());
    }

    if (part.staging_txn_id)
    {
        part_model.set_staging_txn_id(part.staging_txn_id);
    }

    if (part.virtual_part_size)
    {
        part_model.set_virtual_part_size(part.virtual_part_size);
    }

    if (part.covered_parts_count)
    {
        part_model.set_covered_parts_count(part.covered_parts_count);
    }

    if (part.covered_parts_size)
    {
        part_model.set_covered_parts_size(part.covered_parts_size);
    }

    if (part.covered_parts_rows)
    {
        part_model.set_covered_parts_rows(part.covered_parts_rows);
    }
    // For part in hdfs, it's id will be filled with 0
    RPCHelpers::fillUUID(part.getUUID(), *(part_model.mutable_part_id()));

    for (const auto & projection : part.getProjectionPartsNames())
        part_model.add_projections(projection);
}

void fillPartInfoModel(const IMergeTreeDataPart & part, Protos::DataModelPartInfo & part_info_model)
{
    part_info_model.set_partition_id(part.info.partition_id);
    part_info_model.set_min_block(part.info.min_block);
    part_info_model.set_max_block(part.info.max_block);
    part_info_model.set_level(part.info.level);
    part_info_model.set_mutation(part.info.mutation);
    part_info_model.set_hint_mutation(part.info.hint_mutation);
}

void fillPartsModelForSend(
    const IStorage & storage, const ServerDataPartsVector & parts, pb::RepeatedPtrField<Protos::DataModelPart> & parts_model)
{
    std::set<UInt64> sent_columns_commit_time;
    for (const auto & part : parts)
    {
        auto & part_model = *parts_model.Add();
        part_model = part->part_model();
        part_model.set_commit_time(part->getCommitTime());
        part_model.set_virtual_part_size(part->getVirtualPartSize());
        if (part_model.has_columns_commit_time() && sent_columns_commit_time.count(part_model.columns_commit_time()) == 0)
        {
            part_model.set_columns(storage.getPartColumns(part_model.columns_commit_time())->toString());
            sent_columns_commit_time.insert(part_model.columns_commit_time());
        }
    }
}

std::shared_ptr<MergeTreePartition> createPartitionFromMetaModel(const MergeTreeMetaBase & storage, const Protos::PartitionMeta & meta)
{
    std::shared_ptr<MergeTreePartition> partition_ptr = std::make_shared<MergeTreePartition>();
    ReadBufferFromString partition_minmax_buf(meta.partition_minmax());
    partition_ptr->load(storage, partition_minmax_buf);
    return partition_ptr;
}

std::shared_ptr<MergeTreePartition> createParitionFromMetaString(const MergeTreeMetaBase & storage, const String & parition_minmax_info)
{
    std::shared_ptr<MergeTreePartition> partition_ptr = std::make_shared<MergeTreePartition>();
    ReadBufferFromString partition_minmax_buf(parition_minmax_info);
    partition_ptr->load(storage, partition_minmax_buf);
    return partition_ptr;
}

void fillLockInfoModel(const LockInfo & info, Protos::DataModelLockInfo & model)
{
    model.set_txn_id(info.txn_id);
    model.set_lock_mode(to_underlying(info.lock_mode));
    model.set_timeout(info.timeout);
    model.set_lock_id(info.lock_id);
    Protos::DataModelLockField * field = model.mutable_lock_field();
    field->set_table_prefix(info.table_uuid_with_prefix);
    if (info.hasBucket())
        field->set_bucket(info.bucket);
    if (info.hasPartition())
        field->set_partition(info.partition);
}

LockInfoPtr createLockInfoFromModel(const Protos::DataModelLockInfo & model)
{
    LockMode mode = static_cast<LockMode>(model.lock_mode());
    const auto & field = model.lock_field();
    Int64 bucket = field.has_bucket() ? field.bucket() : -1;
    const String & partition = field.has_partition() ? field.partition() : "";

    auto lock_info = std::make_shared<LockInfo>(model.txn_id());
    lock_info->setLockID(model.lock_id())
        .setMode(mode)
        .setTimeout(model.timeout())
        .setTablePrefix(field.table_prefix())
        .setBucket(bucket)
        .setPartition(partition);
    return lock_info;
}

ServerDataPartsVector
createServerPartsFromModels(const MergeTreeMetaBase & storage, const pb::RepeatedPtrField<Protos::DataModelPart> & parts_model)
{
    ServerDataPartsVector res;
    res.reserve(parts_model.size());

    for (const auto & part_model : parts_model)
    {
        res.push_back(std::make_shared<ServerDataPart>(createPartWrapperFromModel(storage, part_model)));
    }

    return res;
}

ServerDataPartPtr createServerPartFromDataPart(const MergeTreeMetaBase & storage, const IMergeTreeDataPartPtr & part)
{
    auto part_model = std::make_shared<Protos::DataModelPart>();
    fillPartModel(storage, *part, *part_model);

    auto res = std::make_shared<ServerDataPart>(createPartWrapperFromModel(storage, *part_model));
    if (auto prev_part = part->tryGetPreviousPart())
        res->setPreviousPart(createServerPartFromDataPart(storage, prev_part));
    return res;
}

ServerDataPartsVector createServerPartsFromDataParts(const MergeTreeMetaBase & storage, const MergeTreeDataPartsCNCHVector & parts)
{
    ServerDataPartsVector res;
    res.reserve(parts.size());
    for (const auto & part : parts)
        res.push_back(createServerPartFromDataPart(storage, part));
    return res;
}

IMergeTreeDataPartsVector createPartVectorFromServerParts(
    const MergeTreeMetaBase & storage, const ServerDataPartsVector & parts, const std::optional<std::string> & relative_path)
{
    IMergeTreeDataPartsVector res;
    res.reserve(parts.size());
    for (const auto & part : parts)
    {
        /// already deal with prev_part in ServerDataPart::toCNCHDataPart.
        res.push_back(part->toCNCHDataPart(storage, relative_path));
    }
    return res;
}

<<<<<<< HEAD
=======
void fillCnchHivePartsModel(const HiveDataPartsCNCHVector & parts, pb::RepeatedPtrField<Protos::CnchHivePartModel> & parts_model)
{
    for (const auto & part : parts)
    {
        auto & part_model = *parts_model.Add();
        auto & info = *part_model.mutable_part_info();
        auto skip_list = part->getSkipSplits();
        auto size = skip_list.size();
        *info.mutable_name() = part->getInfo().name;
        *info.mutable_partition_id() = part->getInfo().partition_id;
        *part_model.mutable_relative_path() = part->getRelativePath();
        part_model.set_skip_lists(size);
        part_model.set_hdfs_uri(part->getHDFSUri());
        *part_model.mutable_format_name() = part->getFormatName();

        for (auto & skip_num : skip_list)
            *part_model.mutable_skip_numbers()->Add() = skip_num;
    }
}

size_t fillCnchFilePartsModel(const FileDataPartsCNCHVector & parts, pb::RepeatedPtrField<Protos::CnchFilePartModel> & parts_model)
{
    for (const auto & part: parts)
    {
        auto & part_model = *parts_model.Add();
        auto & info = *part_model.mutable_part_info();
        *info.mutable_name() = part->info.name;
    }

    return parts.size();
}

HiveDataPartsCNCHVector
createCnchHiveDataParts(const ContextPtr & context, const pb::RepeatedPtrField<Protos::CnchHivePartModel> & parts_model)
{
    HiveDataPartsCNCHVector res;
    res.reserve(parts_model.size());

    /// share the disk configuration
    DiskPtr disk;

    for (const auto & part : parts_model)
    {
        const auto & part_name = part.part_info().name();
        const auto & partition_id = part.part_info().partition_id();
        const auto & format_name = part.format_name();

        std::unordered_set<Int64> required_skip_lists;
        for (const auto & skip_number : part.skip_numbers())
            required_skip_lists.insert(skip_number);

        if (!disk)
        {
            HDFSConnectionParams params = context->getHdfsConnectionParams();
            if (part.has_hdfs_uri())
            {
                Poco::URI uri(part.hdfs_uri());
                params = hdfsParamsFromUrl(uri);
            }
            disk = std::make_shared<DiskByteHDFS>(part.hdfs_uri(), "", params);
        }

        LOG_TRACE(&Poco::Logger::get("createCnchHiveDataParts"), " createCnchHiveDataParts format_name = {}", format_name);


        if (format_name.find("Orc") != String::npos)
            res.emplace_back(std::make_shared<const HiveORCFile>(
                part_name,
                part.relative_path(),
                part.has_hdfs_uri() ? part.hdfs_uri() : context->getHdfsNNProxy(),
                format_name,
                disk,
                HivePartInfo(part_name, partition_id),
                required_skip_lists));
        else if (format_name.find("Parquet") != String::npos)
            res.emplace_back(std::make_shared<const HiveParquetFile>(
                part_name,
                part.relative_path(),
                part.has_hdfs_uri() ? part.hdfs_uri() : context->getHdfsNNProxy(),
                format_name,
                disk,
                HivePartInfo(part_name, partition_id),
                required_skip_lists));
    }

    return res;
}
>>>>>>> b5f91533

FileDataPartsCNCHVector createCnchFileDataParts(const ContextPtr & /*context*/, const pb::RepeatedPtrField<Protos::CnchFilePartModel> & parts_model)
{
    FileDataPartsCNCHVector res;
    res.reserve(parts_model.size());
    for (const auto & part: parts_model)
    {
        res.emplace_back(std::make_shared<FileDataPart>(part.part_info().name()));
    }
    return res;
}

String getServerVwNameFrom(const Protos::DataModelTable & model)
{
    return model.has_server_vw_name() ? model.server_vw_name() : DEFAULT_SERVER_VW_NAME;
}

String getServerVwNameFrom(const Protos::TableIdentifier & model)
{
    return model.has_server_vw_name() ? model.server_vw_name() : DEFAULT_SERVER_VW_NAME;
}

}<|MERGE_RESOLUTION|>--- conflicted
+++ resolved
@@ -31,13 +31,10 @@
 #include <Transaction/TxnTimestamp.h>
 #include <Common/Exception.h>
 #include <common/JSON.h>
-<<<<<<< HEAD
-=======
 #include <Disks/HDFS/DiskByteHDFS.h>
 #include <Storages/HDFS/HDFSCommon.h>
 #include <Storages/RemoteFile/CnchFileCommon.h>
 
->>>>>>> b5f91533
 namespace DB
 {
 namespace ErrorCodes
@@ -443,8 +440,6 @@
     return res;
 }
 
-<<<<<<< HEAD
-=======
 void fillCnchHivePartsModel(const HiveDataPartsCNCHVector & parts, pb::RepeatedPtrField<Protos::CnchHivePartModel> & parts_model)
 {
     for (const auto & part : parts)
@@ -532,7 +527,6 @@
 
     return res;
 }
->>>>>>> b5f91533
 
 FileDataPartsCNCHVector createCnchFileDataParts(const ContextPtr & /*context*/, const pb::RepeatedPtrField<Protos::CnchFilePartModel> & parts_model)
 {
