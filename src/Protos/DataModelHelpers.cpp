/*
 * Copyright (2022) Bytedance Ltd. and/or its affiliates
 * Licensed under the Apache License, Version 2.0 (the "License");
 * you may not use this file except in compliance with the License.
 * You may obtain a copy of the License at
 *
 *     http://www.apache.org/licenses/LICENSE-2.0
 *
 * Unless required by applicable law or agreed to in writing, software
 * distributed under the License is distributed on an "AS IS" BASIS,
 * WITHOUT WARRANTIES OR CONDITIONS OF ANY KIND, either express or implied.
 * See the License for the specific language governing permissions and
 * limitations under the License.
 */

#include <memory>
#include <Catalog/DataModelPartWrapper.h>
#include <Disks/DiskHelpers.h>
#include <Disks/HDFS/DiskByteHDFS.h>
#include <Disks/SingleDiskVolume.h>
#include <IO/Operators.h>
#include <IO/ReadBufferFromString.h>
#include <IO/WriteBufferFromString.h>
#include <MergeTreeCommon/CnchServerTopology.h>
#include <MergeTreeCommon/MergeTreeMetaBase.h>
#include <Protos/DataModelHelpers.h>
#include <Protos/RPCHelpers.h>
#include <Protos/data_models.pb.h>
#include <Storages/HDFS/HDFSCommon.h>
#include <Storages/MergeTree/MergeTreeDataPartCNCH.h>
#include <Transaction/TxnTimestamp.h>
#include <Common/Exception.h>
#include <common/JSON.h>
<<<<<<< HEAD
#include <Disks/HDFS/DiskByteHDFS.h>
#include <Storages/HDFS/HDFSCommon.h>
#include <Storages/RemoteFile/CnchFileCommon.h>

=======
>>>>>>> 6a5b3ce2
namespace DB
{
namespace ErrorCodes
{
    extern const int LOGICAL_ERROR;
    extern const int BAD_TTL_IN_DATA_MODEL_PART;
    extern const int FORMAT_VERSION_TOO_OLD;
    extern const int EMPTY_PARTITION_IN_DATA_MODEL_PART;
}

DataModelPartWrapperPtr createPartWrapperFromModel(const MergeTreeMetaBase & storage, const Protos::DataModelPart & part_model)
{
    DataModelPartWrapperPtr part_model_wrapper = createPartWrapperFromModelBasic(part_model);

    /// Partition and Minmax index
    ReadBufferFromString partition_minmax_buf(part_model.partition_minmax());
    if (unlikely(storage.format_version < MERGE_TREE_DATA_MIN_FORMAT_VERSION_WITH_CUSTOM_PARTITIONING))
        throw Exception("MergeTree data format is too old", ErrorCodes::FORMAT_VERSION_TOO_OLD);

    part_model_wrapper->partition.load(storage, partition_minmax_buf);
    if (part_model_wrapper->part_model->rows_count() > 0)
    {
        part_model_wrapper->minmax_idx = std::make_shared<IMergeTreeDataPart::MinMaxIndex>();
        part_model_wrapper->minmax_idx->load(storage, partition_minmax_buf);
    }

    return part_model_wrapper;
}

DataModelPartWrapperPtr createPartWrapperFromModelBasic(const Protos::DataModelPart & part_model)
{
    DataModelPartWrapperPtr part_model_wrapper = std::make_shared<DataModelPartWrapper>();

    part_model_wrapper->info = createPartInfoFromModel(part_model.part_info());
    part_model_wrapper->name = part_model_wrapper->info->getPartName();

    part_model_wrapper->part_model = std::make_shared<Protos::DataModelPart>(part_model);
    auto & inside_part_model = *(part_model_wrapper->part_model);
    if (!inside_part_model.has_deleted())
        inside_part_model.set_deleted(false);
    if (!inside_part_model.has_data_path_id())
        inside_part_model.set_data_path_id(0);
    if (!inside_part_model.has_mutation_commit_time())
        inside_part_model.set_mutation_commit_time(0);
    if (!inside_part_model.has_commit_time())
        inside_part_model.set_commit_time(part_model_wrapper->info->mutation);

    if (inside_part_model.has_min_unique_key() && inside_part_model.min_unique_key().empty() && inside_part_model.rows_count() > 0)
        throw Exception("min unique key of non empty part must be non empty", ErrorCodes::LOGICAL_ERROR);
    if (inside_part_model.has_max_unique_key() && inside_part_model.max_unique_key().empty() && inside_part_model.rows_count() > 0)
        throw Exception("max unique key of non empty part must be non empty", ErrorCodes::LOGICAL_ERROR);

    return part_model_wrapper;
}

MutableMergeTreeDataPartCNCHPtr
createPartFromModelCommon(const MergeTreeMetaBase & storage, const Protos::DataModelPart & part_model, std::optional<String> relative_path)
{
    /// Create part object
    auto info = createPartInfoFromModel(part_model.part_info());
    String part_name = info->getPartName();
    UInt32 path_id = part_model.has_data_path_id() ? part_model.data_path_id() : 0;

    DiskPtr remote_disk = getDiskForPathId(storage.getStoragePolicy(IStorage::StorageLocation::MAIN), path_id);
    auto mock_volume = std::make_shared<SingleDiskVolume>("volume_mock", remote_disk, 0);
    UUID part_id = UUIDHelpers::Nil;
    switch (remote_disk->getType())
    {
        case DiskType::Type::ByteS3: {
            part_id = RPCHelpers::createUUID(part_model.part_id());
            if (!relative_path.has_value())
                relative_path = UUIDHelpers::UUIDToString(part_id);
            break;
        }
        case DiskType::Type::ByteHDFS: {
            if (!relative_path.has_value())
                relative_path = info->getPartNameWithHintMutation();
            break;
        }
        default:
            throw Exception(
                fmt::format("Unsupported disk type {} in createPartFromModelCommon", DiskType::toString(remote_disk->getType())),
                ErrorCodes::LOGICAL_ERROR);
    }
    auto part = std::make_shared<MergeTreeDataPartCNCH>(storage, part_name, *info, mock_volume, relative_path, nullptr, part_id);

    if (part_model.has_staging_txn_id())
    {
        part->staging_txn_id = part_model.staging_txn_id();
        if (remote_disk->getType() == DiskType::Type::ByteHDFS)
        {
            /// this part shares the same relative path with the corresponding staged part
            MergeTreePartInfo staged_part_info = part->info;
            staged_part_info.mutation = part->staging_txn_id;
            part->relative_path = staged_part_info.getPartNameWithHintMutation();
        }
    }

    part->bytes_on_disk = part_model.size();
    part->rows_count = part_model.rows_count();
    if (!part_model.has_marks_count())
        throw Exception(ErrorCodes::LOGICAL_ERROR, "Cnch parts must have mark count");
    if (!part->isPartial() || !part->isEmpty())
    {
        /// Partial & empty part will be load later
        std::vector<size_t> index_granularities(part_model.index_granularities().begin(), part_model.index_granularities().end());
        part->loadIndexGranularity(part_model.marks_count(), index_granularities);
    }
    part->deleted = part_model.has_deleted() && part_model.deleted();
    part->delete_flag = part_model.has_delete_flag() && part_model.delete_flag();
    part->low_priority = part_model.has_low_priority() && part_model.low_priority();
    part->bucket_number = part_model.bucket_number();
    part->table_definition_hash = part_model.table_definition_hash();
    part->mutation_commit_time = part_model.has_mutation_commit_time() ? part_model.mutation_commit_time() : 0;
    if (part_model.has_commit_time())
        part->commit_time = TxnTimestamp{part_model.commit_time()};
    else
        part->commit_time = TxnTimestamp{static_cast<UInt64>(info->mutation)};

    if (part_model.has_min_unique_key())
    {
        part->min_unique_key = part_model.min_unique_key();
        if (part->rows_count > 0 && part->min_unique_key.empty())
            throw Exception("min unique key of non empty part must be non empty", ErrorCodes::LOGICAL_ERROR);
    }
    if (part_model.has_max_unique_key())
    {
        part->max_unique_key = part_model.max_unique_key();
        if (part->rows_count > 0 && part->max_unique_key.empty())
            throw Exception("max unique key of non empty part must be non empty", ErrorCodes::LOGICAL_ERROR);
    }

    /// Partition and Minmax index
    ReadBufferFromString partition_minmax_buf(part_model.partition_minmax());
    part->loadPartitionAndMinMaxIndex(partition_minmax_buf);

    part->secondary_txn_id = part_model.has_secondary_txn_id() ? TxnTimestamp{part_model.secondary_txn_id()} : TxnTimestamp{0};
    part->virtual_part_size = part_model.has_virtual_part_size() ? part_model.virtual_part_size() : 0;
    part->covered_parts_count = part_model.has_covered_parts_count() ? part_model.covered_parts_count() : 0;
    part->covered_parts_size = part_model.has_covered_parts_size() ? part_model.covered_parts_size() : 0;
    part->covered_parts_rows = part_model.has_covered_parts_rows() ? part_model.covered_parts_rows() : 0;

    std::unordered_set<std::string> projection_parts_names(part_model.projections().begin(), part_model.projections().end());
    part->setProjectionPartsNames(projection_parts_names);

    return part;
}

DataPartInfoPtr createPartInfoFromModel(const Protos::DataModelPartInfo & part_info_model)
{
    auto part_info_ptr = std::make_shared<MergeTreePartInfo>();
    part_info_ptr->partition_id = part_info_model.partition_id();
    part_info_ptr->min_block = part_info_model.min_block();
    part_info_ptr->max_block = part_info_model.max_block();
    part_info_ptr->level = part_info_model.level();
    part_info_ptr->mutation = part_info_model.mutation();
    part_info_ptr->hint_mutation = part_info_model.hint_mutation();
    part_info_ptr->storage_type = StorageType::ByteHDFS;
    return part_info_ptr;
}

MutableMergeTreeDataPartCNCHPtr createPartFromModel(
    const MergeTreeMetaBase & storage,
    const Protos::DataModelPart & part_model,
    /*const std::unordered_map<UInt32, String> & id_full_paths,*/ std::optional<String> relative_path)
{
    auto part = createPartFromModelCommon(storage, part_model, relative_path);
    /// Columns, required
    if (part_model.has_columns())
    {
        part->setColumns(NamesAndTypesList::parse(part_model.columns()));
        part->columns_commit_time = storage.getPartColumnsCommitTime(part->getColumns());
    }
    else
    {
        part->columns_commit_time = part_model.columns_commit_time();
        part->setColumnsPtr(storage.getPartColumns(part_model.columns_commit_time()));
    }

    // if (!id_full_paths.empty())
    // {
    //     auto iter = id_full_paths.find(part->data_path_id);
    //     if (iter == id_full_paths.end())
    //         throw Exception("data path id " + std::to_string(part->data_path_id) + " don't find", ErrorCodes::LOGICAL_ERROR);
    //     part->full_data_path = iter->second;
    // }

    return part;
}

void fillPartModel(
    const IStorage & storage, const IMergeTreeDataPart & part, Protos::DataModelPart & part_model, bool ignore_column_commit_time)
{
    /// fill part info
    Protos::DataModelPartInfo * model_info = part_model.mutable_part_info();
    fillPartInfoModel(part, *model_info);

    part_model.set_size(part.bytes_on_disk);
    part_model.set_rows_count(part.rows_count);
    ///TODO: if we need marks_count in ce?
    if (part.index_granularity_info.is_adaptive)
    {
        auto part_index_granularity = part.index_granularity.getIndexGranularities();
        part_model.mutable_index_granularities()->Add(part_index_granularity.begin(), part_index_granularity.end());
    }

    const auto cnch_part = std::dynamic_pointer_cast<const MergeTreeDataPartCNCH>(part.shared_from_this());
    if (cnch_part)
        part_model.set_marks_count(cnch_part->getMarksCount());
    part_model.set_txnid(part.info.mutation);
    part_model.set_bucket_number(part.bucket_number);
    part_model.set_table_definition_hash(part.table_definition_hash);
    part_model.set_commit_time(part.commit_time.toUInt64());
    // TODO support multiple namenode , mock 0 now.
    part_model.set_data_path_id(0);

    if (part.deleted)
        part_model.set_deleted(part.deleted);
    if (part.mutation_commit_time)
        part_model.set_mutation_commit_time(part.mutation_commit_time);
    if (part.delete_flag)
        part_model.set_delete_flag(part.delete_flag);
    if (part.low_priority)
        part_model.set_low_priority(part.low_priority);

    if (!ignore_column_commit_time && part.columns_commit_time)
    {
        part_model.set_columns_commit_time(part.columns_commit_time);
    }
    else if (auto columns_commit_time = storage.getPartColumnsCommitTime(*(part.getColumnsPtr())))
    {
        part_model.set_columns_commit_time(columns_commit_time);
    }
    else
    {
        /// If the parts columns not match any storage version. Store it instead of columns_commit_time
        part_model.set_columns(part.getColumns().toString());
    }

    if (!part.min_unique_key.empty())
        part_model.set_min_unique_key(part.min_unique_key);
    if (!part.max_unique_key.empty())
        part_model.set_max_unique_key(part.max_unique_key);

    WriteBufferFromString partition_minmax_out(*part_model.mutable_partition_minmax());
    part.storePartitionAndMinMaxIndex(partition_minmax_out);

    if (part.secondary_txn_id)
    {
        part_model.set_secondary_txn_id(part.secondary_txn_id.toUInt64());
    }

    if (part.staging_txn_id)
    {
        part_model.set_staging_txn_id(part.staging_txn_id);
    }

    if (part.virtual_part_size)
    {
        part_model.set_virtual_part_size(part.virtual_part_size);
    }

    if (part.covered_parts_count)
    {
        part_model.set_covered_parts_count(part.covered_parts_count);
    }

    if (part.covered_parts_size)
    {
        part_model.set_covered_parts_size(part.covered_parts_size);
    }

    if (part.covered_parts_rows)
    {
        part_model.set_covered_parts_rows(part.covered_parts_rows);
    }
    // For part in hdfs, it's id will be filled with 0
    RPCHelpers::fillUUID(part.getUUID(), *(part_model.mutable_part_id()));

    for (const auto & projection : part.getProjectionPartsNames())
        part_model.add_projections(projection);
}

void fillPartInfoModel(const IMergeTreeDataPart & part, Protos::DataModelPartInfo & part_info_model)
{
    part_info_model.set_partition_id(part.info.partition_id);
    part_info_model.set_min_block(part.info.min_block);
    part_info_model.set_max_block(part.info.max_block);
    part_info_model.set_level(part.info.level);
    part_info_model.set_mutation(part.info.mutation);
    part_info_model.set_hint_mutation(part.info.hint_mutation);
}

void fillPartsModelForSend(
    const IStorage & storage, const ServerDataPartsVector & parts, pb::RepeatedPtrField<Protos::DataModelPart> & parts_model)
{
    std::set<UInt64> sent_columns_commit_time;
    for (const auto & part : parts)
    {
        auto & part_model = *parts_model.Add();
        part_model = part->part_model();
        part_model.set_commit_time(part->getCommitTime());
        part_model.set_virtual_part_size(part->getVirtualPartSize());
        if (part_model.has_columns_commit_time() && sent_columns_commit_time.count(part_model.columns_commit_time()) == 0)
        {
            part_model.set_columns(storage.getPartColumns(part_model.columns_commit_time())->toString());
            sent_columns_commit_time.insert(part_model.columns_commit_time());
        }
    }
}

std::shared_ptr<MergeTreePartition> createPartitionFromMetaModel(const MergeTreeMetaBase & storage, const Protos::PartitionMeta & meta)
{
    std::shared_ptr<MergeTreePartition> partition_ptr = std::make_shared<MergeTreePartition>();
    ReadBufferFromString partition_minmax_buf(meta.partition_minmax());
    partition_ptr->load(storage, partition_minmax_buf);
    return partition_ptr;
}

std::shared_ptr<MergeTreePartition> createParitionFromMetaString(const MergeTreeMetaBase & storage, const String & parition_minmax_info)
{
    std::shared_ptr<MergeTreePartition> partition_ptr = std::make_shared<MergeTreePartition>();
    ReadBufferFromString partition_minmax_buf(parition_minmax_info);
    partition_ptr->load(storage, partition_minmax_buf);
    return partition_ptr;
}

void fillLockInfoModel(const LockInfo & info, Protos::DataModelLockInfo & model)
{
    model.set_txn_id(info.txn_id);
    model.set_lock_mode(to_underlying(info.lock_mode));
    model.set_timeout(info.timeout);
    model.set_lock_id(info.lock_id);
    Protos::DataModelLockField * field = model.mutable_lock_field();
    field->set_table_prefix(info.table_uuid_with_prefix);
    if (info.hasBucket())
        field->set_bucket(info.bucket);
    if (info.hasPartition())
        field->set_partition(info.partition);
}

LockInfoPtr createLockInfoFromModel(const Protos::DataModelLockInfo & model)
{
    LockMode mode = static_cast<LockMode>(model.lock_mode());
    const auto & field = model.lock_field();
    Int64 bucket = field.has_bucket() ? field.bucket() : -1;
    const String & partition = field.has_partition() ? field.partition() : "";

    auto lock_info = std::make_shared<LockInfo>(model.txn_id());
    lock_info->setLockID(model.lock_id())
        .setMode(mode)
        .setTimeout(model.timeout())
        .setTablePrefix(field.table_prefix())
        .setBucket(bucket)
        .setPartition(partition);
    return lock_info;
}

ServerDataPartsVector
createServerPartsFromModels(const MergeTreeMetaBase & storage, const pb::RepeatedPtrField<Protos::DataModelPart> & parts_model)
{
    ServerDataPartsVector res;
    res.reserve(parts_model.size());

    for (const auto & part_model : parts_model)
    {
        res.push_back(std::make_shared<ServerDataPart>(createPartWrapperFromModel(storage, part_model)));
    }

    return res;
}

ServerDataPartPtr createServerPartFromDataPart(const MergeTreeMetaBase & storage, const IMergeTreeDataPartPtr & part)
{
    auto part_model = std::make_shared<Protos::DataModelPart>();
    fillPartModel(storage, *part, *part_model);

    auto res = std::make_shared<ServerDataPart>(createPartWrapperFromModel(storage, *part_model));
    if (auto prev_part = part->tryGetPreviousPart())
        res->setPreviousPart(createServerPartFromDataPart(storage, prev_part));
    return res;
}

ServerDataPartsVector createServerPartsFromDataParts(const MergeTreeMetaBase & storage, const MergeTreeDataPartsCNCHVector & parts)
{
    ServerDataPartsVector res;
    res.reserve(parts.size());
    for (const auto & part : parts)
        res.push_back(createServerPartFromDataPart(storage, part));
    return res;
}

IMergeTreeDataPartsVector createPartVectorFromServerParts(
    const MergeTreeMetaBase & storage, const ServerDataPartsVector & parts, const std::optional<std::string> & relative_path)
{
    IMergeTreeDataPartsVector res;
    res.reserve(parts.size());
    for (const auto & part : parts)
    {
        /// already deal with prev_part in ServerDataPart::toCNCHDataPart.
        res.push_back(part->toCNCHDataPart(storage, relative_path));
    }
    return res;
}

<<<<<<< HEAD
void fillCnchHivePartsModel(const HiveDataPartsCNCHVector & parts, pb::RepeatedPtrField<Protos::CnchHivePartModel> & parts_model)
{
    for (const auto & part : parts)
    {
        auto & part_model = *parts_model.Add();
        auto & info = *part_model.mutable_part_info();
        auto skip_list = part->getSkipSplits();
        auto size = skip_list.size();
        *info.mutable_name() = part->getInfo().name;
        *info.mutable_partition_id() = part->getInfo().partition_id;
        *part_model.mutable_relative_path() = part->getRelativePath();
        part_model.set_skip_lists(size);
        part_model.set_hdfs_uri(part->getHDFSUri());
        *part_model.mutable_format_name() = part->getFormatName();

        for (auto & skip_num : skip_list)
            *part_model.mutable_skip_numbers()->Add() = skip_num;
    }
}

size_t fillCnchFilePartsModel(const FileDataPartsCNCHVector & parts, pb::RepeatedPtrField<Protos::CnchFilePartModel> & parts_model)
{
    for (const auto & part: parts)
    {
        auto & part_model = *parts_model.Add();
        auto & info = *part_model.mutable_part_info();
        *info.mutable_name() = part->info.name;
    }

    return parts.size();
}

HiveDataPartsCNCHVector
createCnchHiveDataParts(const ContextPtr & context, const pb::RepeatedPtrField<Protos::CnchHivePartModel> & parts_model)
{
    HiveDataPartsCNCHVector res;
    res.reserve(parts_model.size());

    /// share the disk configuration
    DiskPtr disk;

    for (const auto & part : parts_model)
    {
        const auto & part_name = part.part_info().name();
        const auto & partition_id = part.part_info().partition_id();
        const auto & format_name = part.format_name();

        std::unordered_set<Int64> required_skip_lists;
        for (const auto & skip_number : part.skip_numbers())
            required_skip_lists.insert(skip_number);

        if (!disk)
        {
            HDFSConnectionParams params = context->getHdfsConnectionParams();
            if (part.has_hdfs_uri())
            {
                Poco::URI uri(part.hdfs_uri());
                params = hdfsParamsFromUrl(uri);
            }
            disk = std::make_shared<DiskByteHDFS>(part.hdfs_uri(), "", params);
        }

        LOG_TRACE(&Poco::Logger::get("createCnchHiveDataParts"), " createCnchHiveDataParts format_name = {}", format_name);


        if (format_name.find("Orc") != String::npos)
            res.emplace_back(std::make_shared<const HiveORCFile>(
                part_name,
                part.relative_path(),
                part.has_hdfs_uri() ? part.hdfs_uri() : context->getHdfsNNProxy(),
                format_name,
                disk,
                HivePartInfo(part_name, partition_id),
                required_skip_lists));
        else if (format_name.find("Parquet") != String::npos)
            res.emplace_back(std::make_shared<const HiveParquetFile>(
                part_name,
                part.relative_path(),
                part.has_hdfs_uri() ? part.hdfs_uri() : context->getHdfsNNProxy(),
                format_name,
                disk,
                HivePartInfo(part_name, partition_id),
                required_skip_lists));
    }

    return res;
}
=======
>>>>>>> 6a5b3ce2

FileDataPartsCNCHVector createCnchFileDataParts(const ContextPtr & /*context*/, const pb::RepeatedPtrField<Protos::CnchFilePartModel> & parts_model)
{
    FileDataPartsCNCHVector res;
    res.reserve(parts_model.size());
    for (const auto & part: parts_model)
    {
        res.emplace_back(std::make_shared<FileDataPart>(part.part_info().name()));
    }
    return res;
}

String getServerVwNameFrom(const Protos::DataModelTable & model)
{
    return model.has_server_vw_name() ? model.server_vw_name() : DEFAULT_SERVER_VW_NAME;
}

String getServerVwNameFrom(const Protos::TableIdentifier & model)
{
    return model.has_server_vw_name() ? model.server_vw_name() : DEFAULT_SERVER_VW_NAME;
}

}<|MERGE_RESOLUTION|>--- conflicted
+++ resolved
@@ -31,13 +31,10 @@
 #include <Transaction/TxnTimestamp.h>
 #include <Common/Exception.h>
 #include <common/JSON.h>
-<<<<<<< HEAD
 #include <Disks/HDFS/DiskByteHDFS.h>
 #include <Storages/HDFS/HDFSCommon.h>
 #include <Storages/RemoteFile/CnchFileCommon.h>
 
-=======
->>>>>>> 6a5b3ce2
 namespace DB
 {
 namespace ErrorCodes
@@ -443,97 +440,6 @@
     return res;
 }
 
-<<<<<<< HEAD
-void fillCnchHivePartsModel(const HiveDataPartsCNCHVector & parts, pb::RepeatedPtrField<Protos::CnchHivePartModel> & parts_model)
-{
-    for (const auto & part : parts)
-    {
-        auto & part_model = *parts_model.Add();
-        auto & info = *part_model.mutable_part_info();
-        auto skip_list = part->getSkipSplits();
-        auto size = skip_list.size();
-        *info.mutable_name() = part->getInfo().name;
-        *info.mutable_partition_id() = part->getInfo().partition_id;
-        *part_model.mutable_relative_path() = part->getRelativePath();
-        part_model.set_skip_lists(size);
-        part_model.set_hdfs_uri(part->getHDFSUri());
-        *part_model.mutable_format_name() = part->getFormatName();
-
-        for (auto & skip_num : skip_list)
-            *part_model.mutable_skip_numbers()->Add() = skip_num;
-    }
-}
-
-size_t fillCnchFilePartsModel(const FileDataPartsCNCHVector & parts, pb::RepeatedPtrField<Protos::CnchFilePartModel> & parts_model)
-{
-    for (const auto & part: parts)
-    {
-        auto & part_model = *parts_model.Add();
-        auto & info = *part_model.mutable_part_info();
-        *info.mutable_name() = part->info.name;
-    }
-
-    return parts.size();
-}
-
-HiveDataPartsCNCHVector
-createCnchHiveDataParts(const ContextPtr & context, const pb::RepeatedPtrField<Protos::CnchHivePartModel> & parts_model)
-{
-    HiveDataPartsCNCHVector res;
-    res.reserve(parts_model.size());
-
-    /// share the disk configuration
-    DiskPtr disk;
-
-    for (const auto & part : parts_model)
-    {
-        const auto & part_name = part.part_info().name();
-        const auto & partition_id = part.part_info().partition_id();
-        const auto & format_name = part.format_name();
-
-        std::unordered_set<Int64> required_skip_lists;
-        for (const auto & skip_number : part.skip_numbers())
-            required_skip_lists.insert(skip_number);
-
-        if (!disk)
-        {
-            HDFSConnectionParams params = context->getHdfsConnectionParams();
-            if (part.has_hdfs_uri())
-            {
-                Poco::URI uri(part.hdfs_uri());
-                params = hdfsParamsFromUrl(uri);
-            }
-            disk = std::make_shared<DiskByteHDFS>(part.hdfs_uri(), "", params);
-        }
-
-        LOG_TRACE(&Poco::Logger::get("createCnchHiveDataParts"), " createCnchHiveDataParts format_name = {}", format_name);
-
-
-        if (format_name.find("Orc") != String::npos)
-            res.emplace_back(std::make_shared<const HiveORCFile>(
-                part_name,
-                part.relative_path(),
-                part.has_hdfs_uri() ? part.hdfs_uri() : context->getHdfsNNProxy(),
-                format_name,
-                disk,
-                HivePartInfo(part_name, partition_id),
-                required_skip_lists));
-        else if (format_name.find("Parquet") != String::npos)
-            res.emplace_back(std::make_shared<const HiveParquetFile>(
-                part_name,
-                part.relative_path(),
-                part.has_hdfs_uri() ? part.hdfs_uri() : context->getHdfsNNProxy(),
-                format_name,
-                disk,
-                HivePartInfo(part_name, partition_id),
-                required_skip_lists));
-    }
-
-    return res;
-}
-=======
->>>>>>> 6a5b3ce2
-
 FileDataPartsCNCHVector createCnchFileDataParts(const ContextPtr & /*context*/, const pb::RepeatedPtrField<Protos::CnchFilePartModel> & parts_model)
 {
     FileDataPartsCNCHVector res;
