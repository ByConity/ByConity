--- conflicted
+++ resolved
@@ -9,11 +9,7 @@
 #include <bthread/mutex.h>
 #include <cppkafka/cppkafka.h>
 #include <Transaction/CnchLock.h>
-<<<<<<< HEAD
 #include <Transaction/IntentLock.h>
-=======
-// #include <Transaction/IntentLock.h>
->>>>>>> 83593685
 #include <Core/BackgroundSchedulePool.h>
 #include <Interpreters/Context.h>
 #include <MergeTreeCommon/InsertionLabel.h>
@@ -101,14 +97,9 @@
         return std::make_unique<IntentLock>(global_context, getTransactionRecord(), lock_prefix, Strings{intent});
     }
 
-<<<<<<< HEAD
+    // IntentLockPtr createIntentLock(const LockEntity & entity, const Strings & intent_names = {});
     // void lock(LockInfoPtr lockInfo);
     // bool tryLock(LockInfoPtr lockInfo);
-=======
-    // IntentLockPtr createIntentLock(const LockEntity & entity, const Strings & intent_names = {});
-    void lock(LockInfoPtr lockInfo);
-    bool tryLock(LockInfoPtr lockInfo);
->>>>>>> 83593685
 
     // unlock should be invoked after txn commit
     void unlock();
