/*
 * Copyright (2022) Bytedance Ltd. and/or its affiliates
 * Licensed under the Apache License, Version 2.0 (the "License");
 * you may not use this file except in compliance with the License.
 * You may obtain a copy of the License at
 *
 *     http://www.apache.org/licenses/LICENSE-2.0
 *
 * Unless required by applicable law or agreed to in writing, software
 * distributed under the License is distributed on an "AS IS" BASIS,
 * WITHOUT WARRANTIES OR CONDITIONS OF ANY KIND, either express or implied.
 * See the License for the specific language governing permissions and
 * limitations under the License.
 */

#pragma once
#include <Catalog/DataModelPartWrapper_fwd.h>
#include <CloudServices/CnchWorkerClient.h>
#include <Core/Types.h>
#include <Interpreters/StorageID.h>
#include <Interpreters/WorkerGroupHandle.h>
#include <Storages/Hive/HiveDataPart_fwd.h>
#include <Storages/IStorage_fwd.h>
#include <Storages/MergeTree/MergeTreeDataPartCNCH_fwd.h>
<<<<<<< HEAD
=======
#include <Storages/DataPart_fwd.h>
>>>>>>> b5f91533
#include <Transaction/TxnTimestamp.h>
#include <Poco/Logger.h>
#include <Common/HostWithPorts.h>


namespace DB
{
class ServerResourceLockManager
{
public:
    void remove(const String & address)
    {
        std::lock_guard lock(mutex);
        hosts.erase(address);
        cv.notify_one();
    }

    void add(const String & address)
    {
        std::unique_lock lock(mutex);
        cv.wait(lock, [&]() { return !hosts.count(address); });
        hosts.emplace(address);
    }

private:
    std::mutex mutex;
    std::condition_variable cv;
    std::unordered_set<std::string> hosts;
};

struct SendLock
{
    SendLock(const std::string & address_, ServerResourceLockManager & manager_) : address(address_), manager(manager_)
    {
        manager.add(address);
    }

    ~SendLock() { manager.remove(address); }

    std::string address;
    ServerResourceLockManager & manager;
};

struct AssignedResource
{
    explicit AssignedResource(const StoragePtr & storage);

    AssignedResource(AssignedResource && resource);

    StoragePtr storage;
    String worker_table_name;
    String create_table_query;
    bool sent_create_query{false};

    /// parts info
    ServerDataPartsVector server_parts;
<<<<<<< HEAD
    HiveFiles hive_parts;
=======
    HiveDataPartsCNCHVector hive_parts;
    FileDataPartsCNCHVector file_parts;
>>>>>>> b5f91533
    std::set<Int64> bucket_numbers;

    std::unordered_set<String> part_names;

    void addDataParts(const ServerDataPartsVector & parts);
<<<<<<< HEAD
    void addDataParts(const HiveFiles & parts);
=======
    void addDataParts(const HiveDataPartsCNCHVector & parts);
    void addDataParts(const FileDataPartsCNCHVector & parts);
>>>>>>> b5f91533

    bool empty() const { return sent_create_query && server_parts.empty(); }
};

class CnchServerResource
{
public:
    explicit CnchServerResource(TxnTimestamp curr_txn_id)
        : txn_id(curr_txn_id), log(&Poco::Logger::get("SessionResource(" + txn_id.toString() + ")"))
    {
    }

    ~CnchServerResource();

    void
    addCreateQuery(const ContextPtr & context, const StoragePtr & storage, const String & create_query, const String & worker_table_name);
    void setAggregateWorker(HostWithPorts aggregate_worker_) { aggregate_worker = std::move(aggregate_worker_); }

    void setWorkerGroup(WorkerGroupHandle worker_group_)
    {
        if (!worker_group)
            worker_group = std::move(worker_group_);
    }

    void skipCleanWorker() { skip_clean_worker = true; }

    template <typename T>
    void addDataParts(const UUID & storage_id, const std::vector<T> & data_parts, const std::set<Int64> & required_bucket_numbers = {})
    {
        std::lock_guard lock(mutex);
        auto & assigned_resource = assigned_table_resource.at(storage_id);

        assigned_resource.addDataParts(data_parts);
        if (assigned_resource.bucket_numbers.empty() && !required_bucket_numbers.empty())
            assigned_resource.bucket_numbers = required_bucket_numbers;
    }

    /// Send resource to worker
    void sendResource(const ContextPtr & context, const HostWithPorts & worker);
    /// allocate and send resource to worker_group
    void sendResources(const ContextPtr & context);

    /// WorkerAction should not throw
    using WorkerAction
        = std::function<std::vector<brpc::CallId>(CnchWorkerClientPtr, const std::vector<AssignedResource> &, const ExceptionHandlerPtr &)>;
    void sendResources(const ContextPtr & context, WorkerAction act);

private:
    auto getLock() const { return std::lock_guard(mutex); }
    auto getLockForSend(const String & address) const { return SendLock{address, lock_manager}; }
    void cleanTaskInWorker(bool clean_resource = false) const;

    /// move resource from assigned_table_resource to assigned_worker_resource
    void allocateResource(const ContextPtr & context, std::lock_guard<std::mutex> &);

    void sendCreateQueries(const ContextPtr & context);
    void sendDataParts(const ContextPtr & context);
    void sendOffloadingInfo(const ContextPtr & context);

    TxnTimestamp txn_id;
    mutable std::mutex mutex; /// mutex for manager resource

    WorkerGroupHandle worker_group;
    HostWithPorts aggregate_worker;

    /// storage_uuid, assigned_resource
    std::unordered_map<UUID, AssignedResource> assigned_table_resource;
    std::unordered_map<HostWithPorts, std::vector<AssignedResource>> assigned_worker_resource;

    bool skip_clean_worker{false};
    Poco::Logger * log;
    mutable ServerResourceLockManager lock_manager;
};

}<|MERGE_RESOLUTION|>--- conflicted
+++ resolved
@@ -22,10 +22,7 @@
 #include <Storages/Hive/HiveDataPart_fwd.h>
 #include <Storages/IStorage_fwd.h>
 #include <Storages/MergeTree/MergeTreeDataPartCNCH_fwd.h>
-<<<<<<< HEAD
-=======
 #include <Storages/DataPart_fwd.h>
->>>>>>> b5f91533
 #include <Transaction/TxnTimestamp.h>
 #include <Poco/Logger.h>
 #include <Common/HostWithPorts.h>
@@ -82,23 +79,15 @@
 
     /// parts info
     ServerDataPartsVector server_parts;
-<<<<<<< HEAD
-    HiveFiles hive_parts;
-=======
     HiveDataPartsCNCHVector hive_parts;
     FileDataPartsCNCHVector file_parts;
->>>>>>> b5f91533
     std::set<Int64> bucket_numbers;
 
     std::unordered_set<String> part_names;
 
     void addDataParts(const ServerDataPartsVector & parts);
-<<<<<<< HEAD
-    void addDataParts(const HiveFiles & parts);
-=======
     void addDataParts(const HiveDataPartsCNCHVector & parts);
     void addDataParts(const FileDataPartsCNCHVector & parts);
->>>>>>> b5f91533
 
     bool empty() const { return sent_create_query && server_parts.empty(); }
 };
