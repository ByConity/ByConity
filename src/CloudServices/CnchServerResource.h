/*
 * Copyright (2022) Bytedance Ltd. and/or its affiliates
 * Licensed under the Apache License, Version 2.0 (the "License");
 * you may not use this file except in compliance with the License.
 * You may obtain a copy of the License at
 *
 *     http://www.apache.org/licenses/LICENSE-2.0
 *
 * Unless required by applicable law or agreed to in writing, software
 * distributed under the License is distributed on an "AS IS" BASIS,
 * WITHOUT WARRANTIES OR CONDITIONS OF ANY KIND, either express or implied.
 * See the License for the specific language governing permissions and
 * limitations under the License.
 */

#pragma once
#include <Catalog/DataModelPartWrapper_fwd.h>
#include <CloudServices/CnchWorkerClient.h>
#include <Core/Types.h>
#include <Interpreters/StorageID.h>
#include <Interpreters/WorkerGroupHandle.h>
#include <Storages/Hive/HiveDataPart_fwd.h>
#include <Storages/IStorage_fwd.h>
#include <Storages/MergeTree/MergeTreeDataPartCNCH_fwd.h>
<<<<<<< HEAD
#include <Storages/DataPart_fwd.h>
=======
>>>>>>> 6a5b3ce2
#include <Transaction/TxnTimestamp.h>
#include <Poco/Logger.h>
#include <Common/HostWithPorts.h>


namespace DB
{
class ServerResourceLockManager
{
public:
    void remove(const String & address)
    {
        std::lock_guard lock(mutex);
        hosts.erase(address);
        cv.notify_one();
    }

    void add(const String & address)
    {
        std::unique_lock lock(mutex);
        cv.wait(lock, [&]() { return !hosts.count(address); });
        hosts.emplace(address);
    }

private:
    std::mutex mutex;
    std::condition_variable cv;
    std::unordered_set<std::string> hosts;
};

struct SendLock
{
    SendLock(const std::string & address_, ServerResourceLockManager & manager_) : address(address_), manager(manager_)
    {
        manager.add(address);
    }

    ~SendLock() { manager.remove(address); }

    std::string address;
    ServerResourceLockManager & manager;
};

struct AssignedResource
{
    explicit AssignedResource(const StoragePtr & storage);

    AssignedResource(AssignedResource && resource);

    StoragePtr storage;
    String worker_table_name;
    String create_table_query;
    bool sent_create_query{false};

    /// parts info
    ServerDataPartsVector server_parts;
<<<<<<< HEAD
    HiveDataPartsCNCHVector hive_parts;
    FileDataPartsCNCHVector file_parts;
=======
    HiveFiles hive_parts;
>>>>>>> 6a5b3ce2
    std::set<Int64> bucket_numbers;

    std::unordered_set<String> part_names;

    void addDataParts(const ServerDataPartsVector & parts);
<<<<<<< HEAD
    void addDataParts(const HiveDataPartsCNCHVector & parts);
    void addDataParts(const FileDataPartsCNCHVector & parts);
=======
    void addDataParts(const HiveFiles & parts);
>>>>>>> 6a5b3ce2

    bool empty() const { return sent_create_query && server_parts.empty(); }
};

class CnchServerResource
{
public:
    explicit CnchServerResource(TxnTimestamp curr_txn_id)
        : txn_id(curr_txn_id), log(&Poco::Logger::get("SessionResource(" + txn_id.toString() + ")"))
    {
    }

    ~CnchServerResource();

    void
    addCreateQuery(const ContextPtr & context, const StoragePtr & storage, const String & create_query, const String & worker_table_name);
    void setAggregateWorker(HostWithPorts aggregate_worker_) { aggregate_worker = std::move(aggregate_worker_); }

    void setWorkerGroup(WorkerGroupHandle worker_group_)
    {
        if (!worker_group)
            worker_group = std::move(worker_group_);
    }

    void skipCleanWorker() { skip_clean_worker = true; }

    template <typename T>
    void addDataParts(const UUID & storage_id, const std::vector<T> & data_parts, const std::set<Int64> & required_bucket_numbers = {})
    {
        std::lock_guard lock(mutex);
        auto & assigned_resource = assigned_table_resource.at(storage_id);

        assigned_resource.addDataParts(data_parts);
        if (assigned_resource.bucket_numbers.empty() && !required_bucket_numbers.empty())
            assigned_resource.bucket_numbers = required_bucket_numbers;
    }

    /// Send resource to worker
    void sendResource(const ContextPtr & context, const HostWithPorts & worker);
    /// allocate and send resource to worker_group
    void sendResources(const ContextPtr & context);

    /// WorkerAction should not throw
    using WorkerAction
        = std::function<std::vector<brpc::CallId>(CnchWorkerClientPtr, const std::vector<AssignedResource> &, const ExceptionHandlerPtr &)>;
    void sendResources(const ContextPtr & context, WorkerAction act);

private:
    auto getLock() const { return std::lock_guard(mutex); }
    auto getLockForSend(const String & address) const { return SendLock{address, lock_manager}; }
    void cleanTaskInWorker(bool clean_resource = false) const;

    /// move resource from assigned_table_resource to assigned_worker_resource
    void allocateResource(const ContextPtr & context, std::lock_guard<std::mutex> &);

    void sendCreateQueries(const ContextPtr & context);
    void sendDataParts(const ContextPtr & context);
    void sendOffloadingInfo(const ContextPtr & context);

    TxnTimestamp txn_id;
    mutable std::mutex mutex; /// mutex for manager resource

    WorkerGroupHandle worker_group;
    HostWithPorts aggregate_worker;

    /// storage_uuid, assigned_resource
    std::unordered_map<UUID, AssignedResource> assigned_table_resource;
    std::unordered_map<HostWithPorts, std::vector<AssignedResource>> assigned_worker_resource;

    bool skip_clean_worker{false};
    Poco::Logger * log;
    mutable ServerResourceLockManager lock_manager;
};

}<|MERGE_RESOLUTION|>--- conflicted
+++ resolved
@@ -22,10 +22,7 @@
 #include <Storages/Hive/HiveDataPart_fwd.h>
 #include <Storages/IStorage_fwd.h>
 #include <Storages/MergeTree/MergeTreeDataPartCNCH_fwd.h>
-<<<<<<< HEAD
 #include <Storages/DataPart_fwd.h>
-=======
->>>>>>> 6a5b3ce2
 #include <Transaction/TxnTimestamp.h>
 #include <Poco/Logger.h>
 #include <Common/HostWithPorts.h>
@@ -82,23 +79,15 @@
 
     /// parts info
     ServerDataPartsVector server_parts;
-<<<<<<< HEAD
-    HiveDataPartsCNCHVector hive_parts;
     FileDataPartsCNCHVector file_parts;
-=======
     HiveFiles hive_parts;
->>>>>>> 6a5b3ce2
     std::set<Int64> bucket_numbers;
 
     std::unordered_set<String> part_names;
 
     void addDataParts(const ServerDataPartsVector & parts);
-<<<<<<< HEAD
-    void addDataParts(const HiveDataPartsCNCHVector & parts);
     void addDataParts(const FileDataPartsCNCHVector & parts);
-=======
     void addDataParts(const HiveFiles & parts);
->>>>>>> 6a5b3ce2
 
     bool empty() const { return sent_create_query && server_parts.empty(); }
 };
