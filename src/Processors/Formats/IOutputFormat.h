#pragma once

#include <string>
#include <Processors/IProcessor.h>
#include <Processors/RowsBeforeLimitCounter.h>
#include <IO/Progress.h>


namespace DB
{

class WriteBuffer;

/** Output format have three inputs and no outputs. It writes data from WriteBuffer.
  *
  * First input is for main resultset, second is for "totals" and third is for "extremes".
  * It's not necessarily to connect "totals" or "extremes" ports (they may remain dangling).
  *
  * Data from input ports are pulled in order: first, from main input, then totals, then extremes.
  *
  * By default, data for "totals" and "extremes" is ignored.
  */
class IOutputFormat : public IProcessor
{
public:
    enum PortKind { Main = 0, Totals = 1, Extremes = 2 };

protected:
    WriteBuffer & out;

    Port::Data current_chunk;
    PortKind current_block_kind = PortKind::Main;
    bool has_input = false;
    bool finished = false;
    bool finalized = false;

    /// Flush data on each consumed chunk. This is intended for interactive applications to output data as soon as it's ready.
    bool auto_flush = false;

    RowsBeforeLimitCounterPtr rows_before_limit_counter;

<<<<<<< HEAD
    friend class ParallelFormattingOutputFormat;

    virtual void consume(Chunk) = 0;
=======
    virtual void consume(Chunk);
>>>>>>> 8b98465f
    virtual void consumeTotals(Chunk) {}
    virtual void consumeExtremes(Chunk) {}

    virtual void consume(Port::Data data) { consume(data.getChunkOrTrow()); }
    virtual void consumeTotals(Port::Data data) { consumeTotals(data.getChunkOrTrow()); }
    virtual void consumeExtremes(Port::Data data) { consumeExtremes(data.getChunkOrTrow()); }

    virtual void finalize() {}

public:
    IOutputFormat(const Block & header_, WriteBuffer & out_);

    Status prepare() override;
    void work() override;

    /// Flush output buffers if any.
    virtual void flush();

    void setAutoFlush() { auto_flush = true; }

    /// Value for rows_before_limit_at_least field.
    virtual void setRowsBeforeLimit(size_t /*rows_before_limit*/) {}

    /// Counter to calculate rows_before_limit_at_least in processors pipeline.
    void setRowsBeforeLimitCounter(RowsBeforeLimitCounterPtr counter) { rows_before_limit_counter.swap(counter); }

    /// Notify about progress. Method could be called from different threads.
    /// Passed value are delta, that must be summarized.
    virtual void onProgress(const Progress & /*progress*/) {}

    /// Content-Type to set when sending HTTP response.
    virtual std::string getContentType() const { return "text/plain; charset=UTF-8"; }

    InputPort & getPort(PortKind kind) { return *std::next(inputs.begin(), kind); }

    /// Compatible to IBlockOutputStream interface

    void write(const Block & block);

    virtual void doWritePrefix() {}
    virtual void doWriteSuffix() { finalize(); }

    void setTotals(const Block & totals)
    {
        Port::Data data;
        data.chunk = Chunk(totals.getColumns(), totals.rows());
        consumeTotals(std::move(data));
    }

    void setExtremes(const Block & extremes)
    {
        Port::Data data;
        data.chunk = Chunk(extremes.getColumns(), extremes.rows());
        consumeExtremes(std::move(data));
    }

    size_t getResultRows() const { return result_rows; }
    size_t getResultBytes() const { return result_bytes; }

private:
    /// Counters for consumed chunks. Are used for QueryLog.
    size_t result_rows = 0;
    size_t result_bytes = 0;

    bool prefix_written = false;
};
}
<|MERGE_RESOLUTION|>--- conflicted
+++ resolved
@@ -39,13 +39,9 @@
 
     RowsBeforeLimitCounterPtr rows_before_limit_counter;
 
-<<<<<<< HEAD
     friend class ParallelFormattingOutputFormat;
 
-    virtual void consume(Chunk) = 0;
-=======
     virtual void consume(Chunk);
->>>>>>> 8b98465f
     virtual void consumeTotals(Chunk) {}
     virtual void consumeExtremes(Chunk) {}
 
