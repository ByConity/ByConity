--- conflicted
+++ resolved
@@ -2059,9 +2059,9 @@
     M(String, lasfs_overwrite, "false", "pass true if user want to overwrite when the file exists", 0) \
     /** The section above is for obsolete settings. Do not add anything there. */ \
     M(Bool, count_distinct_optimization, false, "Rewrite count distinct to subquery of group by", 0) \
-    \
+\
     M(Bool, enable_io_scheduler, false, "Enable io scheduler", 0) \
-    M(Bool, enable_io_pfra, false, "Enable prefetch and read ahead for remote read", 0) \
+    M(Bool, enable_io_pfra, false, "Enable prefetch and read ahead for remote read", 0)
 
 // End of COMMON_SETTINGS
 // Please add settings related to formats into the FORMAT_FACTORY_SETTINGS below.
@@ -2265,10 +2265,7 @@
     M(Bool, cnch_enable_merge_prefetch, true, "Enable prefetching while merge", 0) \
     M(UInt64, cnch_merge_prefetch_segment_size, 256 * 1024 * 1024, "Min segment size of file when prefetching for merge", 0) \
     M(Bool, offloading_with_query_plan, false, "utilize query plan to offload the computation comoetely to worker", 0) \
-<<<<<<< HEAD
-=======
     M(Seconds, access_entity_ttl, 60 * 60, "TTL for access entities stored in memory in seconds", 0) \
->>>>>>> 7f859d56
     M(Bool, enable_auto_query_forwarding, true, "Auto forward query to target server when having multiple servers", 0)
 
 
