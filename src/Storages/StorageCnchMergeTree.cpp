#include <Storages/StorageCnchMergeTree.h>

#include <CloudServices/CnchCreateQueryHelper.h>
#include <CloudServices/CnchPartsHelper.h>
#include <CloudServices/CnchServerResource.h>
#include <CloudServices/CnchWorkerClient.h>
#include <Core/Settings.h>
#include <DataTypes/DataTypeTuple.h>
#include <Databases/DatabaseOnDisk.h>
#include <IO/ConnectionTimeoutsContext.h>
#include <Interpreters/ClusterProxy/SelectStreamFactory.h>
#include <Interpreters/ClusterProxy/executeQuery.h>
#include <Interpreters/Context.h>
#include <Interpreters/InterpreterSelectQuery.h>
#include <Interpreters/SelectQueryOptions.h>
#include <Interpreters/TranslateQualifiedNamesVisitor.h>
#include <Interpreters/VirtualWarehousePool.h>
#include <Interpreters/trySetVirtualWarehouse.h>
#include <Interpreters/evaluateConstantExpression.h>
#include <MergeTreeCommon/CnchBucketTableCommon.h>
#include <Parsers/ASTCheckQuery.h>
#include <Parsers/queryToString.h>
#include <Storages/AlterCommands.h>
#include <Storages/MergeTree/CloudMergeTreeBlockOutputStream.h>
#include <Storages/MergeTree/PartitionPruner.h>
#include <Storages/MergeTree/CnchAttachProcessor.h>
#include <Storages/PartitionCommands.h>
#include <Storages/StorageMaterializedView.h>
#include <Storages/VirtualColumnUtils.h>
#include <Transaction/getCommitted.h>

#include <Catalog/DataModelPartWrapper_fwd.h>
#include <Core/NamesAndTypes.h>
#include <Core/QueryProcessingStage.h>
#include <Parsers/ASTFunction.h>
#include <Parsers/ASTSelectQuery.h>
#include <Parsers/ASTPartition.h>
#include <Parsers/ASTTablesInSelectQuery.h>
#include <Processors/Sources/NullSource.h>
#include <QueryPlan/BuildQueryPipelineSettings.h>
#include <QueryPlan/Optimizations/QueryPlanOptimizationSettings.h>
#include <QueryPlan/ReadFromPreparedSource.h>
#include <Storages/MergeTree/MergeTreePartition.h>
#include <Transaction/Actions/DDLAlterAction.h>
#include <brpc/controller.h>
#include <Common/Exception.h>
#include <common/logger_useful.h>
#include <Interpreters/TreeRewriter.h>
#include <Parsers/ASTIdentifier.h>
#include <Parsers/ASTLiteral.h>
#include <Storages/SelectQueryInfo.h>
#include <CloudServices/commitCnchParts.h>

namespace ProfileEvents
{
extern const Event CatalogTime;
extern const Event TotalPartitions;
extern const Event PrunedPartitions;
extern const Event SelectedParts;
}

namespace DB
{
namespace ErrorCodes
{
    extern const int ILLEGAL_COLUMN;
    extern const int LOGICAL_ERROR;
    extern const int INDEX_NOT_USED;
    extern const int VIRTUAL_WAREHOUSE_NOT_FOUND;
    extern const int SUPPORT_IS_DISABLED;
    extern const int NO_SUCH_DATA_PART;
    extern const int BUCKET_TABLE_ENGINE_MISMATCH;
    extern const int INCOMPATIBLE_COLUMNS;
}

/// Get basic select query to read from prepared pipe: remove prewhere, sampling, offset, final
static ASTPtr getBasicSelectQuery(const ASTPtr & original_query)
{
    auto query = original_query->clone();
    auto & select = query->as<ASTSelectQuery &>();
    auto & tables_in_select_query = select.refTables()->as<ASTTablesInSelectQuery &>();
    if (tables_in_select_query.children.empty())
        throw Exception(ErrorCodes::LOGICAL_ERROR, "Tables list is empty, it's a bug");
    auto & tables_element = tables_in_select_query.children[0]->as<ASTTablesInSelectQueryElement &>();
    if (!tables_element.table_expression)
        throw Exception(ErrorCodes::LOGICAL_ERROR, "There is no table expression, it's a bug");
    tables_element.table_expression->as<ASTTableExpression &>().final = false;
    tables_element.table_expression->as<ASTTableExpression &>().sample_size = nullptr;
    tables_element.table_expression->as<ASTTableExpression &>().sample_offset = nullptr;

    /// TODO @canh: can we just throw prewhere away?
    if (select.prewhere() && select.where())
        select.setExpression(ASTSelectQuery::Expression::WHERE, makeASTFunction("and", select.where(), select.prewhere()));
    else if (select.prewhere())
        select.setExpression(ASTSelectQuery::Expression::WHERE, select.prewhere()->clone());
    select.setExpression(ASTSelectQuery::Expression::PREWHERE, nullptr);
    return query;
}

StorageCnchMergeTree::~StorageCnchMergeTree()
{
    try
    {
        shutdown();
    }
    catch (...)
    {
        tryLogCurrentException(__PRETTY_FUNCTION__);
    }
}

StorageCnchMergeTree::StorageCnchMergeTree(
        const StorageID & table_id_,
        const String & relative_data_path_,
        const StorageInMemoryMetadata & metadata_,
        bool attach_,
        ContextMutablePtr context_,
        const String & date_column_name_,
        const MergeTreeMetaBase::MergingParams & merging_params_,
        std::unique_ptr<MergeTreeSettings> settings_)
    : MergeTreeMetaBase(
        table_id_,
        relative_data_path_.empty() ? UUIDHelpers::UUIDToString(table_id_.uuid) : relative_data_path_,
        metadata_,
        context_,
        date_column_name_,
        merging_params_,
        std::move(settings_),
        false,
        attach_,
        [](const String &) {})
    , CnchStorageCommonHelper(table_id_, getDatabaseName(), getTableName())
{
    local_store_volume = getContext()->getStoragePolicy(getSettings()->cnch_local_storage_policy.toString());
    relative_local_store_path = fs::path("store");
    format_version = MERGE_TREE_CHCH_DATA_STORAGTE_VERSION;
}

QueryProcessingStage::Enum StorageCnchMergeTree::getQueryProcessingStage(
    ContextPtr local_context, QueryProcessingStage::Enum, const StorageMetadataPtr &, SelectQueryInfo &) const
{
    const auto & settings = local_context->getSettingsRef();

    if (settings.distributed_perfect_shard || settings.distributed_group_by_no_merge)
    {
        return QueryProcessingStage::Complete;
    }
    else if (getSettings()->cnch_enable_memory_buffer)
    {
        return QueryProcessingStage::WithMergeableState;
    }
    else if (auto worker_group = local_context->tryGetCurrentWorkerGroup())
    {
        size_t num_workers = worker_group->getShardsInfo().size();
        size_t result_size = (num_workers * settings.max_parallel_replicas);
        return result_size == 1 ? QueryProcessingStage::Complete : QueryProcessingStage::WithMergeableState;
    }
    else
    {
        return QueryProcessingStage::WithMergeableState;
    }
}

void StorageCnchMergeTree::startup()
{
    /// LOG_DEBUG(log, "Startup cnch table " << getLogName());
    try
    {
        /// FIXME: add this after merging daemon manager
        // if (this->settings.cnch_enable_memory_buffer)
        // {
        //     if (auto daemon_manager = global_context.getDaemonManagerClient(); daemon_manager)
        //         daemon_manager->controlDaemonJob(getStorageID(), CnchBGThreadType::MemoryBuffer, Protos::ControlDaemonJobReq::Start);
        // }
    }
    catch (...)
    {
        tryLogCurrentException(log);
    }
}

void StorageCnchMergeTree::shutdown()
{
    /// LOG_DEBUG(log, "Shutdown cnch table " << getLogName());
}

Pipe StorageCnchMergeTree::read(
    const Names & column_names,
    const StorageMetadataPtr & metadata_snapshot,
    SelectQueryInfo & query_info,
    ContextPtr local_context,
    QueryProcessingStage::Enum processed_stage,
    size_t max_block_size,
    unsigned num_streams)
{
    QueryPlan plan;
    read(plan, column_names, metadata_snapshot, query_info, local_context, processed_stage, max_block_size, num_streams);
    return plan.convertToPipe(
        QueryPlanOptimizationSettings::fromContext(local_context), BuildQueryPipelineSettings::fromContext(local_context));
}

void StorageCnchMergeTree::read(
    QueryPlan & query_plan,
    const Names & column_names,
    const StorageMetadataPtr & metadata_snapshot,
    SelectQueryInfo & query_info,
    ContextPtr local_context,
    QueryProcessingStage::Enum processed_stage,
    const size_t /*max_block_size*/,
    const unsigned /*num_streams*/)
{

    auto prepare_result = prepareReadContext(column_names, metadata_snapshot, query_info, local_context);
    Block header = InterpreterSelectQuery(query_info.query, local_context, SelectQueryOptions(processed_stage)).getSampleBlock();

    auto worker_group = local_context->getCurrentWorkerGroup();
    /// Return directly (with correct header) if no shard read from
    if (!worker_group || worker_group->getShardsInfo().empty())
    {
        Pipe pipe(std::make_shared<NullSource>(header));
        auto read_from_pipe = std::make_unique<ReadFromPreparedSource>(std::move(pipe));
        read_from_pipe->setStepDescription("Read from NullSource (CnchMergeTree)");
        query_plan.addStep(std::move(read_from_pipe));
        return;
    }

    /// If no parts to read from - execute locally, must make sure that all stages are executed
    /// because CnchMergeTree is a high order storage
    if (prepare_result.parts.empty())
    {
        /// Stage 1: read from source table, just assume we read everything
        const auto & source_columns = query_info.syntax_analyzer_result->required_source_columns;
        auto fetch_column_header = Block(NamesAndTypes{source_columns.begin(), source_columns.end()});
        Pipe pipe(std::make_shared<NullSource>(std::move(fetch_column_header)));
        /// Stage 2: (partial) aggregation and projection if any
        auto query = getBasicSelectQuery(query_info.query);
        InterpreterSelectQuery(query, local_context, std::move(pipe), SelectQueryOptions(processed_stage)).buildQueryPlan(query_plan);
        return;
    }

    // bool need_read_memory_buffer = this->getSettings()->cnch_enable_memory_buffer && !metadata_snapshot->hasUniqueKey() &&
    //                                 !local_context->getSettingsRef().cnch_skip_memory_buffers;

    LOG_TRACE(log, "Original query before rewrite: {}", queryToString(query_info.query));
    auto modified_query_ast = rewriteSelectQuery(query_info.query, getDatabaseName(), prepare_result.local_table_name);

    const Scalars & scalars = local_context->hasQueryContext() ? local_context->getQueryContext()->getScalars() : Scalars{};

    ClusterProxy::SelectStreamFactory select_stream_factory = ClusterProxy::SelectStreamFactory(
        header,
        processed_stage,
        StorageID::createEmpty(), /// Don't check whether table exists in cnch-worker
        scalars,
        false,
        local_context->getExternalTables());

    ClusterProxy::executeQuery(query_plan, select_stream_factory, log, modified_query_ast, local_context, worker_group);

    /// FIXME: support memory buffer
    // if (need_read_memory_buffer)
    // {
    //     ClusterProxy::SelectStreamFactory select_stream_factory = ClusterProxy::SelectStreamFactory(
    //         header, processed_stage, QualifiedTableName{getDatabaseName(), getTableName()}, local_context.getExternalTables(), true, nullptr);

    //     const auto & buffer_workers = getMemoryBufferWorkers(local_context);
    //     if (buffer_workers.empty())
    //         throw Exception("No memory buffer found for " + getStorageID().getNameForLogs() + " while try to read buffers", ErrorCodes::LOGICAL_ERROR);

    //     auto vw_name = "#temp_buffer_vw";
    //     auto worker_group_name = "#temp_buffer_wg";
    //     auto buffer_worker_group = std::make_shared<WorkerGroupHandleImpl>(worker_group_name, WorkerGroupHandleSource::TEMP, vw_name, buffer_workers, local_context);

    //     LOG_TRACE(
    //         log,
    //         "Create temporary worker group: " << buffer_worker_group->getQualifiedName()
    //                                           << " with size: " << buffer_worker_group->getHostWithPortsVec().size());

    //     auto streams_from_buffers = ClusterProxy::executeQuery(select_stream_factory, buffer_worker_group, query_info.query, local_context, settings);
    //     streams.insert(streams.end(), streams_from_buffers.begin(), streams_from_buffers.end());
    // }

    if (!query_plan.isInitialized())
        throw Exception("Pipeline is not initialized", ErrorCodes::LOGICAL_ERROR);
}

PrepareContextResult StorageCnchMergeTree::prepareReadContext(
    const Names & column_names, const StorageMetadataPtr & metadata_snapshot, SelectQueryInfo & query_info, ContextPtr & local_context)
{
    auto txn = local_context->getCurrentTransaction();
    if (local_context->getServerType() == ServerType::cnch_server && txn && txn->isReadOnly())
        local_context->getCnchTransactionCoordinator().touchActiveTimestampByTable(getStorageID(), txn);

    metadata_snapshot->check(column_names, getVirtuals(), getStorageID());

    auto worker_group = local_context->getCurrentWorkerGroup();
    healthCheckForWorkerGroup(local_context, worker_group);

    auto parts = selectPartsToRead(column_names, local_context, query_info);
    LOG_INFO(log, "Number of parts to read: {}", parts.size());

    if (metadata_snapshot->hasUniqueKey() && !parts.empty())
    {
        // Previous, we need to sort parts since the partial part and base part are not guarantee to be together,
        // the getDeleteBitmapMetaForParts function needs to handle the partial->base chain.
        // Now, we can remove sort logic since we don't expand the partial->base part chain after chain construction,
        // only partial part is useful in getDeleteBitmapMetaForParts for unique table.
        getDeleteBitmapMetaForParts(parts, local_context, local_context->getCurrentTransactionID());
    }

    String local_table_name = getCloudTableName(local_context);
    auto bucket_numbers = getRequiredBucketNumbers(query_info, local_context);
    collectResource(local_context, parts, local_table_name, bucket_numbers);

    return {std::move(local_table_name), std::move(parts)};
}

Strings StorageCnchMergeTree::selectPartitionsByPredicate(
    const SelectQueryInfo & query_info,
    std::vector<std::shared_ptr<MergeTreePartition>> & partition_list,
    const Names & column_names_to_return,
    ContextPtr local_context)
{
    /// Coarse grained partition prunner: filter out the partition which will definately not sastify the query predicate. The benefit
    /// is 2-folded: (1) we can prune data parts and (2) we can reduce numbers of calls to catalog to get parts 's metadata.
    /// Note that this step still leaves false-positive parts. For example, the partition key is `toMonth(date)` and the query
    /// condition is `date > '2022-02-22' and date < '2022-03-22'` then this step won't eliminate any partition.

    /// The partition pruning rules come from 3 types:
    /// (1) TTL
    /// (2) Columns in predicate that exactly match the partition key
    /// (3) `_partition_id` or `_partition_value` if they're in predicate

    /// (1) Prune partition by partition level TTL
    TTLTableDescription table_ttl = getInMemoryMetadata().getTableTTLs();
    if (table_ttl.definition_ast)
    {
        TxnTimestamp start_ts = local_context->getCurrentTransactionID();
        time_t query_time = start_ts.toSecond();
        size_t prev_sz = partition_list.size();
        std::erase_if(partition_list, [&](const auto & partition) {
            time_t metadata_ttl = getTTLForPartition(*partition);
            return metadata_ttl && metadata_ttl < query_time;
        });
        if (partition_list.size() < prev_sz)
            LOG_DEBUG(log, "TTL rules droped {} expired partitions", prev_sz - partition_list.size());
    }

    const auto partition_key = MergeTreePartition::adjustPartitionKey(getInMemoryMetadataPtr(), local_context);
    const auto & partition_key_expr = partition_key.expression;
    const auto & partition_key_sample = partition_key.sample_block;
    if (local_context->getSettingsRef().enable_partition_prune && partition_key_sample.columns() > 0)
    {
        /// (2) Prune partitions if there's a column in predicate that exactly match the partition key
        Names partition_key_columns;
        for (const auto & name : partition_key_sample)
        {
            partition_key_columns.emplace_back(name.name);
        }

        KeyCondition partition_condition(query_info, local_context, partition_key_columns, partition_key_expr);
        DataTypes result;
        result.reserve(partition_key_sample.getDataTypes().size());
        for (const auto & data_type : partition_key_sample.getDataTypes())
        {
            result.push_back(DataTypeFactory::instance().get(data_type->getName(), data_type->getFlags()));
        }
        size_t prev_sz = partition_list.size();
        std::erase_if(partition_list, [&](const auto & partition) {
            const auto & partition_value = partition->value;
            std::vector<FieldRef> index_value(partition_value.begin(), partition_value.end());
            auto res = partition_condition.mayBeTrueInRange(partition_key_columns.size(), index_value.data(), index_value.data(), result);
            LOG_TRACE(
                log,
                "Key condition {} is {} in [ ({}) - ({}) )",
                partition_condition.toString(),
                res,
                fmt::join(index_value, " "),
                fmt::join(index_value, " "));
            return !res;
        });
        if (partition_list.size() < prev_sz)
            LOG_DEBUG(log, "Query predicates on physical columns droped {} partitions", prev_sz - partition_list.size());

        /// (3) Prune partitions if there's `_partition_id` or `_partition_value` in query predicate
        bool has_partition_column = std::any_of(column_names_to_return.begin(), column_names_to_return.end(), [](const auto & name) {
            return name == "_partition_id" || name == "_partition_value";
        });

        if (has_partition_column && !partition_list.empty())
        {
            Block partition_block = getBlockWithVirtualPartitionColumns(partition_list);
            ASTPtr expression_ast;

            /// Generate valid expressions for filtering
            VirtualColumnUtils::prepareFilterBlockWithQuery(query_info.query, local_context, partition_block, expression_ast);

            /// Generate list of partition id that fit the query predicate
            NameSet partition_ids;
            if (expression_ast)
            {
                VirtualColumnUtils::filterBlockWithQuery(query_info.query, partition_block, local_context, expression_ast);
                partition_ids = VirtualColumnUtils::extractSingleValueFromBlock<String>(partition_block, "_partition_id");
                /// Prunning
                prev_sz = partition_list.size();
                std::erase_if(partition_list, [this, &partition_ids](const auto & partition) {
                    return partition_ids.find(partition->getID(*this)) == partition_ids.end();
                });
                if (partition_list.size() < prev_sz)
                    LOG_DEBUG(
                        log,
                        "Query predicates on `_partition_id` and `_partition_value` droped {} partitions",
                        prev_sz - partition_list.size());
            }
        }
    }
    Strings res_partitions;
    for (const auto & partition : partition_list)
        res_partitions.emplace_back(partition->getID(*this));

    return res_partitions;
}

static Block getBlockWithPartColumn(ServerDataPartsVector & parts)
{
    auto column = ColumnString::create();

    for (const auto & part : parts)
        column->insert(part->part_model_wrapper->name);

    return Block{ColumnWithTypeAndName(std::move(column), std::make_shared<DataTypeString>(), "_part")};
}

time_t StorageCnchMergeTree::getTTLForPartition(const MergeTreePartition & partition) const
{
    auto metadata_snapshot = getInMemoryMetadataPtr();
    TTLTableDescription table_ttl =  metadata_snapshot->getTableTTLs();
    if (!table_ttl.definition_ast)
        return 0;

    /// Construct a block consists of partition keys then compute ttl values according to this block
    const auto & partition_key_sample = metadata_snapshot->getPartitionKey().sample_block;
    MutableColumns columns = partition_key_sample.cloneEmptyColumns();
    const auto & partition_key = partition.value;
    /// This can happen when ALTER query is implemented improperly; finish ALTER query should bypass this check.
    if (columns.size() != partition_key.size())
        throw Exception(
            ErrorCodes::LOGICAL_ERROR, "Partition key columns definition missmatch between inmemory and metastore, this is a bug, expect block ({}), got values ({})\n", partition_key_sample.dumpNames(), fmt::join(partition_key, ", "));
    for (size_t i = 0; i < partition_key.size(); ++i)
        columns[i]->insert(partition_key[i]);

    auto names_and_types_list = partition_key_sample.getNamesAndTypesList();
    Block block;
    auto nt_iter = names_and_types_list.begin();
    auto column_iter = columns.begin();
    while (nt_iter != names_and_types_list.end() && column_iter != columns.end())
    {
        block.insert({std::move(*column_iter), nt_iter->type, nt_iter->name});
        nt_iter++;
        column_iter++;
    }

    table_ttl.rows_ttl.expression->execute(block);

    const auto & current = block.getByName(table_ttl.rows_ttl.result_column);

    const IColumn * column = current.column.get();

    if (column->size() > 1)
        throw Exception("Cannot get TTL value from table ttl ast since there are multiple ttl value", ErrorCodes::LOGICAL_ERROR);

    if (const ColumnUInt16 * column_date = typeid_cast<const ColumnUInt16 *>(column))
    {
        const auto & date_lut = DateLUT::instance();
        return date_lut.fromDayNum(DayNum(column_date->getElement(0)));
    }
    else if (const ColumnUInt32 * column_date_time = typeid_cast<const ColumnUInt32 *>(column))
    {
        return column_date_time->getElement(0);
    }
    else
        throw Exception("Unexpected type of result ttl column", ErrorCodes::LOGICAL_ERROR);
}

void StorageCnchMergeTree::filterPartsByPartition(
    ServerDataPartsVector & parts, ContextPtr local_context, const SelectQueryInfo & query_info, const Names & column_names_to_return) const
{
    /// Fine grained parts prunning by:
    /// (1) partition min-max
    /// (2) min-max index
    /// (3) part name (if _part is in the query) and uuid (todo)
    /// (4) primary key (TODO)
    /// (5) block id for deduped part (TODO)

    const Settings & settings = local_context->getSettingsRef();
    std::optional<PartitionPruner> partition_pruner;
    std::optional<KeyCondition> minmax_idx_condition;
    DataTypes minmax_columns_types;
    auto metadata_snapshot = getInMemoryMetadataPtr();

    if (metadata_snapshot->hasPartitionKey())
    {
        const auto & partition_key = metadata_snapshot->getPartitionKey();
        auto minmax_columns_names = getMinMaxColumnsNames(partition_key);
        minmax_columns_types = getMinMaxColumnsTypes(partition_key);

        minmax_idx_condition.emplace(
            query_info,
            local_context,
            minmax_columns_names,
            getMinMaxExpr(partition_key, ExpressionActionsSettings::fromContext(local_context)));
        partition_pruner.emplace(metadata_snapshot, query_info, local_context, false /* strict */);

        if (settings.force_index_by_date && (minmax_idx_condition->alwaysUnknownOrTrue() && partition_pruner->isUseless()))
        {
            String msg = "Neither MinMax index by columns (";
            bool first = true;
            for (const String & col : minmax_columns_names)
            {
                if (first)
                    first = false;
                else
                    msg += ", ";
                msg += col;
            }
            msg += ") nor partition expr is used and setting 'force_index_by_date' is set";

            throw Exception(msg, ErrorCodes::INDEX_NOT_USED);
        }
    }

    /// If `_part` virtual column is requested, we try to use it as an index.
    Block virtual_columns_block = getBlockWithPartColumn(parts);
    bool part_column_queried
        = std::any_of(column_names_to_return.begin(), column_names_to_return.end(), [](const auto & name) { return name == "_part"; });
    if (part_column_queried)
        VirtualColumnUtils::filterBlockWithQuery(query_info.query, virtual_columns_block, local_context);
    auto part_values = VirtualColumnUtils::extractSingleValueFromBlock<String>(virtual_columns_block, "_part");

    size_t prev_sz = parts.size();
    size_t empty = 0, partition_minmax = 0, minmax_idx = 0, part_value = 0;
    std::erase_if(parts, [&](const auto & part) {
        if (part->isEmpty())
        {
            ++empty;
            return true;
        }
        else if (partition_pruner && partition_pruner->canBePruned(*part))
        {
            ++partition_minmax;
            return true;
        }
        else if (
            minmax_idx_condition
            && !minmax_idx_condition->checkInHyperrectangle(part->minmax_idx()->hyperrectangle, minmax_columns_types).can_be_true)
        {
            ++minmax_idx;
            return true;
        }
        else if (part_values.find(part->name()) == part_values.end())
        {
            ++part_value;
            return true;
        }

        return false;
    });

    if (parts.size() < prev_sz)
        LOG_DEBUG(
            log,
            "Parts prunning rules droped {} parts, include {} empty parts, {} parts by partition minmax, {} parts by minmax index, {} "
            "parts by part value",
            prev_sz - parts.size(),
            empty,
            partition_minmax,
            minmax_idx,
            part_value);
}

/// Add related tables for active timestamps
static void touchActiveTimestampForInsertSelectQuery(const ASTInsertQuery & insert_query, ContextPtr local_context)
{
    if (!insert_query.select)
        return;

    auto txn = local_context->getCurrentTransaction();
    if (!txn)
        return;

    auto & txn_coordinator = local_context->getCnchTransactionCoordinator();
    auto current_database = local_context->getCurrentDatabase();

    ASTs related_tables;
    bool has_table_func = false;
    if (auto * select_query = insert_query.select->as<ASTSelectQuery>())
        select_query->collectAllTables(related_tables, has_table_func);
    else if (auto * select_with_union = insert_query.select->as<ASTSelectWithUnionQuery>())
        select_with_union->collectAllTables(related_tables, has_table_func);

    for (auto & db_and_table_ast : related_tables)
    {
        DatabaseAndTableWithAlias db_and_table(db_and_table_ast, current_database);
        if (db_and_table.database == "system" || db_and_table.database == "default")
            continue;

        if (auto table = DatabaseCatalog::instance().tryGetTable(StorageID{db_and_table.database, db_and_table.table}, local_context))
            txn_coordinator.touchActiveTimestampByTable(table->getStorageID(), txn);
    }
}

static String replaceMaterializedViewQuery(StorageMaterializedView * mv, const String & table_suffix)
{
    auto query = mv->getCreateTableSql();

    ParserCreateQuery parser;
    ASTPtr ast = parseQuery(parser, query.data(), query.data() + query.size(), "", 0, DBMS_DEFAULT_MAX_PARSER_DEPTH);

    auto & create_query = ast->as<ASTCreateQuery &>();
    create_query.table += "_" + table_suffix;
    create_query.to_table_id.table_name += "_" + table_suffix;

    auto & inner_query = create_query.select->list_of_selects->children.at(0);
    if (!inner_query)
        throw Exception("Select query is necessary for mv table", ErrorCodes::LOGICAL_ERROR);

    auto & select_query = inner_query->as<ASTSelectQuery &>();
    select_query.replaceDatabaseAndTable(
        mv->getInMemoryMetadataPtr()->select.select_table_id.database_name,
        mv->getInMemoryMetadataPtr()->select.select_table_id.table_name + "_" + table_suffix);

    /// Remark: this `getObjectDefinitionFromCreateQuery` may cause issue, refer to `getTableDefinitionFromCreateQuery` in cnch-dev branch if issue happens
    return getObjectDefinitionFromCreateQuery(ast, false);
}

String StorageCnchMergeTree::extractTableSuffix(const String & gen_table_name)
{
    return gen_table_name.substr(gen_table_name.find_last_of('_') + 1);
}

Names StorageCnchMergeTree::genViewDependencyCreateQueries(
    const StorageID & storage_id, ContextPtr local_context, const String & table_suffix)
{
    Names create_view_sqls;
    std::set<StorageID> view_dependencies;
    auto storage = DatabaseCatalog::instance().getTable(storage_id, local_context);
    auto start_time = local_context->getTimestamp();

    auto catalog_client = local_context->getCnchCatalog();
    if (!catalog_client)
        throw Exception("Get catalog client failed", ErrorCodes::LOGICAL_ERROR);

    auto all_views_from_catalog = catalog_client->getAllViewsOn(*local_context, storage, start_time);
    if (all_views_from_catalog.empty())
        return create_view_sqls;

    for (auto & view : all_views_from_catalog)
        view_dependencies.emplace(view->getStorageID());

    for (const auto & dependence : view_dependencies)
    {
        auto table = DatabaseCatalog::instance().getTable(dependence, local_context);
        if (!table)
        {
            LOG_WARNING(log, "Table {} not found", dependence.getNameForLogs());
            continue;
        }

        if (auto * mv = dynamic_cast<StorageMaterializedView *>(table.get()))
        {
            auto target_table = mv->tryGetTargetTable();
            if (!target_table)
            {
                LOG_WARNING(log, "Target table for {} not exist", mv->getTargetTableName());
                continue;
            }

            /// target table should be CnchMergeTree
            auto * cnch_merge = dynamic_cast<StorageCnchMergeTree *>(target_table.get());
            if (!cnch_merge)
            {
                LOG_WARNING(log, "Table type not matched for {}, CnchMergeTree is expected", target_table->getTableName());
                continue;
            }
            auto create_target_query = target_table->getCreateTableSql();
            bool enable_staging_area = cnch_merge->getInMemoryMetadataPtr()->hasUniqueKey()
                && bool(local_context->getSettingsRef().enable_staging_area_for_write);
            auto create_local_target_query = getCreateQueryForCloudTable(
                create_target_query,
                cnch_merge->getTableName() + "_" + table_suffix,
                local_context,
                enable_staging_area,
                cnch_merge->getStorageID());
            create_view_sqls.emplace_back(create_local_target_query);
            create_view_sqls.emplace_back(replaceMaterializedViewQuery(mv, table_suffix));
        }

        /// TODO: Check cascade view dependency
    }

    return create_view_sqls;
}

BlockOutputStreamPtr
StorageCnchMergeTree::write(const ASTPtr & query, const StorageMetadataPtr & metadata_snapshot, ContextPtr local_context)
{
    bool enable_staging_area = metadata_snapshot->hasUniqueKey() && bool(local_context->getSettingsRef().enable_staging_area_for_write);
    if (enable_staging_area)
        LOG_DEBUG(log, "enable staging area for write");

    auto modified_query_ast = query->clone();
    auto & insert_query = modified_query_ast->as<ASTInsertQuery &>();

    if (insert_query.table_id.database_name.empty())
        insert_query.table_id.database_name = local_context->getCurrentDatabase();

    if (insert_query.select)
        touchActiveTimestampForInsertSelectQuery(insert_query, local_context);

    if (insert_query.select || insert_query.in_file)
    {
        if (insert_query.select && local_context->getSettingsRef().restore_table_expression_in_distributed)
        {
            RestoreTableExpressionsVisitor::Data data;
            data.database = local_context->getCurrentDatabase();
            RestoreTableExpressionsVisitor(data).visit(insert_query.select);
        }

        auto generated_tb_name = getCloudTableName(local_context);
        auto local_table_name = generated_tb_name + "_write";
        insert_query.table_id.table_name = local_table_name;

        auto create_local_tb_query = getCreateQueryForCloudTable(getCreateTableSql(), local_table_name, local_context, enable_staging_area);

        String query_statement = queryToString(insert_query);

        WorkerGroupHandle worker_group = local_context->getCurrentWorkerGroup();

        /// TODO: currently use only one write worker to do insert, use multiple write workers when distributed write is support
        const Settings & settings = local_context->getSettingsRef();
        int max_retry = 2, retry = 0;
        auto num_of_workers = worker_group->getShardsInfo().size();
        if (!num_of_workers)
            throw Exception("No heathy worker available", ErrorCodes::VIRTUAL_WAREHOUSE_NOT_FOUND);

        std::size_t index = std::hash<String>{}(local_context->getCurrentQueryId() + std::to_string(retry)) % num_of_workers;
        auto * write_shard_ptr = &(worker_group->getShardsInfo().at(index));

        // TODO: healthy check by rpc
        if (settings.query_worker_fault_tolerance)
        {
            ConnectionTimeouts connection_timeouts = DB::ConnectionTimeouts::getTCPTimeoutsWithoutFailover(local_context->getSettingsRef());

            // Perform health check for selected write_shard and retry for 2 more times if there are enough write workers.
            while (true)
            {
                LOG_TRACE(log, "Health check for worker: {}", write_shard_ptr->worker_id);

                try
                {
                    // The checking task checks whether the current connection is connected or can connect.
                    auto entry = write_shard_ptr->pool->get(connection_timeouts, &settings, true);
                    Connection * conn = &(*entry);
                    conn->tryConnect(connection_timeouts);
                    break;
                }
                catch (const NetException &)
                {
                    // Don't throw network exception, instead remove the unhealthy worker unless no more available workers or reach retry limit.
                    if (++retry > max_retry)
                        throw Exception(
                            "Cannot find healthy worker after " + std::to_string(max_retry) + " times retries.",
                            ErrorCodes::VIRTUAL_WAREHOUSE_NOT_FOUND);

                    index = (index + 1) % num_of_workers;
                    write_shard_ptr = &(worker_group->getShardsInfo().at(index));
                }
            }
        }

        LOG_DEBUG(log, "Will send create query: {} to target worker: {}", create_local_tb_query, write_shard_ptr->worker_id);
        auto worker_client = worker_group->getWorkerClients().at(index);

        worker_client->sendCreateQueries(local_context, {create_local_tb_query});

        auto table_suffix = extractTableSuffix(generated_tb_name);
        Names dependency_create_queries = genViewDependencyCreateQueries(getStorageID(), local_context, table_suffix + "_write");
        for (const auto & dependency_create_query : dependency_create_queries)
        {
            LOG_DEBUG(log, "Will send create query {}", dependency_create_query);
        }
        worker_client->sendCreateQueries(local_context, dependency_create_queries);

        /// Ensure worker session local_context resource could be released
        if (auto session_resource = local_context->tryGetCnchServerResource())
        {
            std::vector<size_t> index_values{index};
            session_resource->setWorkerGroup(std::make_shared<WorkerGroupHandleImpl>(*worker_group, index_values));
        }

        LOG_DEBUG(log, "Prepare execute insert query: {}", query_statement);
        /// TODO: send insert query by rpc.
        sendQueryPerShard(local_context, query_statement, *write_shard_ptr, true);

        return nullptr;
    }
    else
    {
        /// FIXME: add after cloud output stream is supported
        return std::make_shared<CloudMergeTreeBlockOutputStream>(
            *this, metadata_snapshot, local_context, local_store_volume, relative_local_store_path, enable_staging_area);
    }
}

HostWithPortsVec StorageCnchMergeTree::getWriteWorkers(const ASTPtr & /**/, ContextPtr local_context)
{
    using ResourceManagement::VirtualWarehouseType;
    if (getSettings()->cnch_enable_memory_buffer)
    {
        /// If enabled memory buffer, the table must have several fixed WRITE workers.
        /// Get the list and pick one from them
        HostWithPortsVec memory_buffers;

        /// FIXME: add after memory buffer is supported
        // auto bmptr = getContext()->tryGetMemoryBufferManager(getStorageID());
        // auto buffer_manager = dynamic_cast<MemoryBufferManager*>(bmptr.get());
        // if (buffer_manager)
        // {
        //     memory_buffers = buffer_manager->getWorkerListWithBuffer();
        // }
        // else
        // {
        //     /// Try get memory buffer from remote server
        //     String host_port
        //         = global_context.getDaemonManagerClient()->getDaemonThreadServer(getStorageID(), CnchBGThreadType::MemoryBuffer);
        //     if (host_port.empty())
        //         throw Exception("No memory buffer manager found for targert table", ErrorCodes::LOGICAL_ERROR);

        //     auto server_client = global_context.getCnchServerClient(host_port);
        //     memory_buffers = server_client->getWorkerListWithBuffer(getStorageID(), true);
        // }

        // if (memory_buffers.empty())
        //     throw Exception("Memory buffer is empty, can't choose a write worker", ErrorCodes::LOGICAL_ERROR);

        return memory_buffers;
    }
    else
    {
        String vw_name = local_context->getSettingsRef().virtual_warehouse_write;
        if (vw_name.empty())
            vw_name = getSettings()->cnch_vw_write;

        if (vw_name.empty())
            throw Exception("Expected a nonempty vw name. Please specify it in query or table settings", ErrorCodes::BAD_ARGUMENTS);

        // No fixed workers for insertion, pick one randomly from worker pool
        auto vw_handle = local_context->getVirtualWarehousePool().get(vw_name);
        HostWithPortsVec res;
        for (const auto & [_, wg] : vw_handle->getAll())
        {
            auto wg_hosts = wg->getHostWithPortsVec();
            res.insert(res.end(), wg_hosts.begin(), wg_hosts.end());
        }
        return res;
    }
}

CheckResults StorageCnchMergeTree::checkDataCommon(const ASTPtr & query, ContextPtr local_context, ServerDataPartsVector & parts)
{
    String local_table_name = getCloudTableName(local_context);

    auto create_table_query = getCreateQueryForCloudTable(getCreateTableSql(), local_table_name, local_context, true);

    if (local_context->getCnchCatalog())
    {
        if (const auto & check_query = query->as<ASTCheckQuery &>(); check_query.partition)
        {
            String partition_id = getPartitionIDFromQuery(check_query.partition, local_context);
            parts = local_context->getCnchCatalog()->getServerDataPartsInPartitions(
                shared_from_this(), {partition_id}, local_context->getCurrentTransactionID(), nullptr);
        }
        else
        {
            parts = getAllParts(local_context);
        }
    }

    if (parts.empty())
        return {};

    auto worker_group = getWorkerGroupForTable(*this, local_context);
    auto worker_clients = worker_group->getWorkerClients();
    const auto & shards_info = worker_group->getShardsInfo();

    size_t num_of_workers = shards_info.size();
    if (!num_of_workers)
        throw Exception("No heathy worker available.", ErrorCodes::VIRTUAL_WAREHOUSE_NOT_FOUND);

    CheckResults results;
    /// FIXME: add after supporting part allocation and rpc
    // std::mutex mutex;

    // auto assignment = assignCnchParts(worker_group, parts);

    // ThreadPool allocate_pool(std::min<UInt64>(local_context.getSettingsRef().parts_preallocate_pool_size, num_of_workers));

    // for (size_t i = 0; i < num_of_workers; ++i)
    // {
    //     auto allocate_task = [&, i]
    //     {
    //         auto it = assignment.find(shards_info[i].worker_id);
    //         if (it == assignment.end())
    //             return;

    //         auto result = worker_clients[i]->checkDataParts(local_context.getCurrentCnchXID(), *this, local_table_name, create_table_query, it->second);

    //         {
    //            std::lock_guard lock(mutex);
    //            results.insert(results.end(), result.begin(), result.end());
    //         }
    //     };

    //     allocate_pool.schedule(allocate_task);
    // }

    // /// wait for finish of part preallocation
    // allocate_pool.wait();

    return results;
}

CheckResults StorageCnchMergeTree::checkData(const ASTPtr & query, ContextPtr local_context)
{
    ServerDataPartsVector parts;
    return checkDataCommon(query, local_context, parts);
}

ServerDataPartsVector StorageCnchMergeTree::getAllParts(ContextPtr local_context)
{
    // TEST_START(testlog);

    if (local_context->getCnchCatalog())
    {
        TransactionCnchPtr cur_txn = local_context->getCurrentTransaction();
        ServerDataPartsVector all_parts
                = local_context->getCnchCatalog()->getAllServerDataParts(shared_from_this(), cur_txn->getStartTime(), nullptr);
        return CnchPartsHelper::calcVisibleParts(all_parts, false, CnchPartsHelper::getLoggingOption(*local_context));
    }

    // TEST_END(testlog, "Get all parts from Catalog Service");

    return {};
}

ServerDataPartsVector
StorageCnchMergeTree::selectPartsToRead(const Names & column_names_to_return, ContextPtr local_context, const SelectQueryInfo & query_info)
{
    ServerDataPartsVector data_parts;

    // TEST_START(testlog);

    if (local_context->getCnchCatalog())
    {
        TransactionCnchPtr cur_txn = local_context->getCurrentTransaction();
        Stopwatch watch;
        auto partition_list = local_context->getCnchCatalog()->getPartitionList(shared_from_this(), local_context.get());
        // TEST_LOG(testlog, "get partition list.");
        Strings pruned_partitions = selectPartitionsByPredicate(query_info, partition_list, column_names_to_return, local_context);
        // TEST_LOG(testlog, "select partitions by predicate.");
        if (cur_txn->isSecondary())
        {
            /// Get all parts in the partition list
            LOG_DEBUG(log, "Current transaction is secondary transaction, result may include uncommited data");
            data_parts = local_context->getCnchCatalog()->getServerDataPartsInPartitions(
                shared_from_this(), pruned_partitions, {0}, local_context.get());
            /// Fillter by commited parts and parts written by same explicit transaction
            filterPartsInExplicitTransaction(data_parts, local_context);
        }
        else
        {
            data_parts = local_context->getCnchCatalog()->getServerDataPartsInPartitions(
                shared_from_this(), pruned_partitions, local_context->getCurrentTransactionID(), local_context.get());
        }
        // TEST_LOG(testlog, "get dataparts in partitions.");
        LOG_DEBUG(log, "Total number of parts get from bytekv: {}", data_parts.size());
        data_parts = CnchPartsHelper::calcVisibleParts(data_parts, false, CnchPartsHelper::getLoggingOption(*local_context));

        ProfileEvents::increment(ProfileEvents::CatalogTime, watch.elapsedMilliseconds());
        ProfileEvents::increment(ProfileEvents::TotalPartitions, partition_list.size());
        ProfileEvents::increment(ProfileEvents::PrunedPartitions, pruned_partitions.size());
        ProfileEvents::increment(ProfileEvents::SelectedParts, data_parts.size());
    }

    // TEST_END(testlog, "Get pruned parts from Catalog Service");

    LOG_INFO(log, "Number of parts get from catalog: {}", data_parts.size());

    /// Prune parts
    filterPartsByPartition(data_parts, local_context, query_info, column_names_to_return);
    return data_parts;
}

MergeTreeDataPartsCNCHVector StorageCnchMergeTree::getStagedParts(const TxnTimestamp & /*ts*/, const NameSet * /*partitions*/) // NOLINT
{
    return {};
    /// FIXME:
    // auto catalog = getContext()->getCnchCatalog();
    // MergeTreeDataPartsCNCHVector staged_parts = catalog->getStagedParts(shared_from_this(), ts, partitions);
    // return CnchPartsHelper::calcVisibleParts(staged_parts, /*collect_on_chain*/false);
}

void StorageCnchMergeTree::getDeleteBitmapMetaForParts(
    const ServerDataPartsVector & parts, ContextPtr local_context, TxnTimestamp start_time)
{
    if (!local_context->getCnchCatalog())
        return;

    std::set<String> request_partitions;
    for (const auto & part : parts)
    {
        const auto & partition_id = part->part_model_wrapper->info->partition_id;
        request_partitions.insert(partition_id);
    }

    /// NOTE: Get all the bitmap meta needed only once from kv instead of getting many times for every partition to save time.
    Stopwatch watch;
    auto all_bitmaps = local_context->getCnchCatalog()->getDeleteBitmapsInPartitions(
        shared_from_this(), {request_partitions.begin(), request_partitions.end()}, start_time);
    ProfileEvents::increment(ProfileEvents::CatalogTime, watch.elapsedMilliseconds());
    LOG_DEBUG(
        log,
        "Get delete bitmap meta for total {} parts took: {} ms read {} number of bitmap meta",
        parts.size(),
        watch.elapsedMilliseconds(),
        all_bitmaps.size());

    DeleteBitmapMetaPtrVector bitmaps;
    /// FIXME:
    // CnchPartsHelper::calcVisibleDeleteBitmaps(all_bitmaps, bitmaps);

    /// Both the parts and bitmaps are sorted in (partitioin_id, min_block, max_block, commit_time) order
    auto bitmap_it = bitmaps.begin();
    for (const auto & part : parts)
    {
        /// search for the first bitmap
        while (bitmap_it != bitmaps.end() && !(*bitmap_it)->sameBlock(part->info()))
            bitmap_it++;

        if (bitmap_it == bitmaps.end())
            throw Exception("Delete bitmap metadata of " + part->name() + " is not found", ErrorCodes::LOGICAL_ERROR);

        /// add all visible bitmaps (from new to old) part
        bool found_base = false;
        auto list_it = part->delete_bitmap_metas.before_begin();
        for (auto bitmap_meta = *bitmap_it; bitmap_meta; bitmap_meta = bitmap_meta->tryGetPrevious())
        {
            list_it = part->delete_bitmap_metas.insert_after(list_it, bitmap_meta->getModel());
            if (bitmap_meta->getType() == DeleteBitmapMetaType::Base)
            {
                found_base = true;
                break;
            }
        }
        if (!found_base)
            throw Exception("Base delete bitmap of " + part->name() + " is not found", ErrorCodes::LOGICAL_ERROR);

        bitmap_it++;
    }
}

void StorageCnchMergeTree::collectResource(ContextPtr local_context, ServerDataPartsVector & parts, const String & local_table_name, const std::set<Int64> & required_bucket_numbers)
{
    auto cnch_resource = local_context->getCnchServerResource();
    auto create_table_query = getCreateQueryForCloudTable(getCreateTableSql(), local_table_name, local_context);

    cnch_resource->addCreateQuery(local_context, shared_from_this(), create_table_query, local_table_name);

    // if (local_context.getSettingsRef().enable_virtual_part)
    //     setVirtualPartSize(local_context, parts, worker_group->getReadWorkers().size());

    cnch_resource->addDataParts(getStorageUUID(), parts, required_bucket_numbers);
}

UInt64 StorageCnchMergeTree::getTimeTravelRetention()
{
    return getSettings()->time_travel_retention_days;
}

void StorageCnchMergeTree::addCheckpoint(const Protos::Checkpoint & /*checkpoint*/)
{
    /// FIXME: add after it was supported
    // getContext()->getCnchCatalog()->addCheckpoint(shared_from_this(), checkpoint);
}

void StorageCnchMergeTree::removeCheckpoint(const Protos::Checkpoint & checkpoint)
{
    Protos::Checkpoint new_checkpoint(checkpoint);
    new_checkpoint.set_status(Protos::Checkpoint::Removing);
    /// FIXME: add after it was supported
    // getContext()->getCnchCatalog()->markCheckpoint(shared_from_this(), new_checkpoint);
}

void StorageCnchMergeTree::filterPartsInExplicitTransaction(ServerDataPartsVector & data_parts, ContextPtr local_context)
{
    Int64 primary_txn_id = local_context->getCurrentTransaction()->getPrimaryTransactionID().toUInt64();
    TxnTimestamp start_time = local_context->getCurrentTransaction()->getStartTime();

    std::map<TxnTimestamp, bool> success_secondary_txns;
    auto check_success_txn = [&success_secondary_txns, this](const TxnTimestamp & txn_id) -> bool {
        if (auto it = success_secondary_txns.find(txn_id); it != success_secondary_txns.end())
            return it->second;
        auto record = getContext()->getCnchCatalog()->getTransactionRecord(txn_id);
        success_secondary_txns.emplace(txn_id, record.status() == CnchTransactionStatus::Finished);
        return record.status() == CnchTransactionStatus::Finished;
    };
    std::erase_if(data_parts, [&](const auto & part) {
        return !(
            part->info().mutation == primary_txn_id && part->part_model_wrapper->part_model->has_secondary_txn_id()
            && check_success_txn(part->part_model_wrapper->part_model->secondary_txn_id()));
    });
    getCommittedServerDataParts(data_parts, start_time, &(*local_context->getCnchCatalog()));
}

void StorageCnchMergeTree::checkAlterIsPossible(const AlterCommands & /*commands*/, ContextPtr /*local_context*/) const
{
    //checkAlterInCnchServer(commands, local_context);
    //checkAlterSettings(commands);
}

void StorageCnchMergeTree::checkAlterPartitionIsPossible(const PartitionCommands & commands, const StorageMetadataPtr & /*metadata_snapshot*/, const Settings & settings) const
{
    for (const auto & command : commands)
    {
        if (command.type == PartitionCommand::DROP_DETACHED_PARTITION
            && !settings.allow_drop_detached)
            throw DB::Exception("Cannot execute query: DROP DETACHED PART is disabled "
                                "(see allow_drop_detached setting)", ErrorCodes::SUPPORT_IS_DISABLED);

        if (command.partition && command.type != PartitionCommand::DROP_DETACHED_PARTITION
            && command.type != PartitionCommand::DROP_PARTITION_WHERE && command.type != PartitionCommand::FETCH_PARTITION_WHERE)
        {
            if (command.part)
            {
                auto part_name = command.partition->as<ASTLiteral &>().value.safeGet<String>();
                /// We are able to parse it
                MergeTreePartInfo::fromPartName(part_name, format_version);
            }
            else
            {
                /// We are able to parse it
                getPartitionIDFromQuery(command.partition, getContext());
            }
        }
    }
}

Pipe StorageCnchMergeTree::alterPartition(
    const StorageMetadataPtr & metadata_snapshot,
    const PartitionCommands & commands,
    ContextPtr query_context)
{
    if (unlikely(!query_context->getCurrentTransaction()))
        throw Exception("Transaction is not set", ErrorCodes::LOGICAL_ERROR);

    // if (forwardQueryToServerIfNeeded(query_context, getStorageUUID()))
    //     return {};

    auto current_query_context = Context::createCopy(query_context);

    for (auto & command : commands)
    {
        TransactionCnchPtr new_txn;

        SCOPE_EXIT({
            if (new_txn)
                current_query_context->getCnchTransactionCoordinator().finishTransaction(new_txn);
        });

        /// If previous transaction has been committed, need to set a new transaction
        /// For the first txn, it is handled by finishCurrentTransaction log in executeQuery to keep the same lifecycle as the query.
        if (current_query_context->getCurrentTransaction()->getStatus() == CnchTransactionStatus::Finished)
        {
            new_txn = current_query_context->getCnchTransactionCoordinator().createTransaction();
            current_query_context->setCurrentTransaction(new_txn, false);
        }

        switch (command.type)
        {
            case PartitionCommand::ATTACH_PARTITION:
            case PartitionCommand::ATTACH_DETACHED_PARTITION:
            case PartitionCommand::REPLACE_PARTITION:
            case PartitionCommand::REPLACE_PARTITION_WHERE:
            {
                CnchAttachProcessor processor(*this, command, current_query_context);
                processor.exec();
                break;
            }

            case PartitionCommand::DROP_PARTITION:
            case PartitionCommand::DROP_PARTITION_WHERE:
                dropPartitionOrPart(command, current_query_context);
                break;

            case PartitionCommand::INGEST_PARTITION:
                // ingestPartition(query, command, query_context);
                break;

            case PartitionCommand::PREATTACH_PARTITION:
                // preattachPartition(query, command, query_context);
                break;

            default:
                IStorage::alterPartition(metadata_snapshot, commands, current_query_context);
        }
    }
    return {};
}

void StorageCnchMergeTree::alter(const AlterCommands & commands, ContextPtr local_context, TableLockHolder & /*table_lock_holder*/)
{
    auto table_id = getStorageID();

    StorageInMemoryMetadata new_metadata = getInMemoryMetadata();
    StorageInMemoryMetadata old_metadata = getInMemoryMetadata();

    TransactionCnchPtr txn = local_context->getCurrentTransaction();
    auto action = txn->createAction<DDLAlterAction>(shared_from_this());
    auto alter_act = action->as<DDLAlterAction>();
    alter_act->setMutationCommands(commands.getMutationCommands(old_metadata, false, local_context));

    commands.apply(table_id, new_metadata, local_context);
    checkColumnsValidity(new_metadata.columns);

    {
        String create_table_query = getCreateTableSql();
        ParserCreateQuery p_create_query;
        ASTPtr ast = parseQuery(
            p_create_query,
            create_table_query,
            local_context->getSettingsRef().max_query_size,
            local_context->getSettingsRef().max_parser_depth);

        applyMetadataChangesToCreateQuery(ast, new_metadata);
        alter_act->setNewSchema(queryToString(ast));

        LOG_DEBUG(log, "new schema for alter query: {}", alter_act->getNewSchema());
        txn->appendAction(action);
    }

    //setProperties(new_metadata, false);
    //updateHDFSRootPaths(new_metadata.root_paths_ast);
    //setTTLExpressions(new_metadata.ttl_for_table_ast);
    //setCreateTableSql(alter_act->getNewSchema());

    txn->commitV1();
    LOG_TRACE(log, "Updated shared metadata in Catalog.");
}

void StorageCnchMergeTree::truncate(
    const ASTPtr & /*query*/,
    const StorageMetadataPtr & /* metadata_snapshot */,
    ContextPtr local_context,
    TableExclusiveLockHolder &)
{
    //if (forwardQueryToServerIfNeeded(local_context, getStorageUUID()))
    //    return;
    PartitionCommand command;
    command.type = PartitionCommand::DROP_PARTITION_WHERE;
    command.partition = std::make_shared<ASTLiteral>(Field(UInt8(1)));
    command.part = false;
    dropPartitionOrPart(command, local_context);
}

void StorageCnchMergeTree::dropPartitionOrPart(const PartitionCommand & command,
    ContextPtr local_context, IMergeTreeDataPartsVector* dropped_parts)
{
    auto svr_parts = selectPartsByPartitionCommand(local_context, command);
    if (svr_parts.empty())
    {
        if (command.part)
            throw Exception(ErrorCodes::NO_SUCH_DATA_PART, "No part found");
        else
            return;
    }

    auto parts = createPartVectorFromServerParts(*this, svr_parts);
    dropPartsImpl(svr_parts, parts, command.detach, local_context);

    if (dropped_parts != nullptr)
    {
        *dropped_parts = std::move(parts);
    }
}

void StorageCnchMergeTree::dropPartsImpl(ServerDataPartsVector& svr_parts_to_drop,
    IMergeTreeDataPartsVector& parts_to_drop, bool detach, ContextPtr local_context)
{
    auto txn = local_context->getCurrentTransaction();

    if (detach)
    {
        auto metadata_snapshot = getInMemoryMetadataPtr();
        if (metadata_snapshot->hasUniqueKey())
            throw Exception("detach partition command is not supported on unique table", ErrorCodes::NOT_IMPLEMENTED);

        /// XXX: Detach parts will break MVCC: queries and tasks which reference those parts will fail.
        // VolumePtr hdfs_volume = getStoragePolicy()->local_store_volume();

        // Create detached directory first
        Disks disks = getStoragePolicy()->getDisks();
        for (DiskPtr& disk : disks)
        {
            disk->createDirectories(getRelativeDataPath() + "/detached");
        }

        ThreadPool pool(std::min(parts_to_drop.size(), 16UL));
        auto callback = [&] (const DataPartPtr & part)
        {
            pool.scheduleOrThrow([part, &txn, &local_context, this] {
                UndoResource ub(txn->getTransactionID(), UndoResourceType::FileSystem, part->getFullRelativePath(), part->getRelativePathForDetachedPart(""));
                ub.setDiskName(part->volume->getDisk()->getName());
                local_context->getCnchCatalog()->writeUndoBuffer(UUIDHelpers::UUIDToString(getStorageUUID()), txn->getTransactionID(), {ub});
                part->renameToDetached("");
            });
        };
        for (const auto & data_part : parts_to_drop)
        {
            data_part->enumeratePreviousParts(callback);
        }
        pool.wait();
        /// NOTE: we still need create DROP_RANGE part for detached parts,
    }

    MutableDataPartsVector drop_ranges;

    if (svr_parts_to_drop.size() == 1)
    {
        auto part = svr_parts_to_drop.front();
        auto drop_part_info = part->info();
        drop_part_info.level += 1;
        drop_part_info.mutation = txn->getPrimaryTransactionID().toUInt64();
        auto disk = getStoragePolicy()->getAnyDisk();
        auto single_disk_volume = std::make_shared<SingleDiskVolume>("volume_" + drop_part_info.getPartName(), disk);
        String drop_part_name = drop_part_info.getPartName();
        auto drop_part = createPart(drop_part_name, MergeTreeDataPartType::WIDE, drop_part_info, single_disk_volume, drop_part_name);
        drop_part->partition.assign(part->partition());
        drop_part->deleted = true;

        if (txn->isSecondary())
        {
            drop_part->secondary_txn_id = txn->getTransactionID();
        }

        drop_ranges.emplace_back(std::move(drop_part));
    }
    else
    {
        // drop_range parts should belong to the primary transaction
        drop_ranges = createDropRangesFromParts(svr_parts_to_drop, txn);
    }

    CnchDataWriter cnch_writer(*this, *local_context, ManipulationType::Drop);
    cnch_writer.dumpAndCommitCnchParts(drop_ranges);
}

StorageCnchMergeTree::MutableDataPartsVector StorageCnchMergeTree::createDropRangesFromParts(const ServerDataPartsVector & parts_to_drop, const TransactionCnchPtr & txn)
{
    PartitionDropInfos partition_infos;

    for (const auto & part : parts_to_drop)
    {
        auto [iter, inserted] = partition_infos.try_emplace(part->info().partition_id);
        if (inserted)
            iter->second.value.assign(part->partition());

        iter->second.max_block = std::max(iter->second.max_block, part->info().max_block);
        iter->second.rows_count += part->rowsCount();
        iter->second.size += part->part_model().size();
        iter->second.parts_count += 1;
    }

    return createDropRangesFromPartitions(partition_infos, txn);
}

StorageCnchMergeTree::MutableDataPartsVector StorageCnchMergeTree::createDropRangesFromPartitions(const PartitionDropInfos & partition_infos, const TransactionCnchPtr & txn)
{
    MutableDataPartsVector drop_ranges;
    for (auto && [partition_id, info] : partition_infos)
    {
        MergeTreePartInfo drop_range_info(partition_id, 0, info.max_block, MergeTreePartInfo::MAX_LEVEL, txn->getPrimaryTransactionID(), 0 /* must be zero */);
        auto disk = getStoragePolicy()->getAnyDisk();
        auto single_disk_volume = std::make_shared<SingleDiskVolume>("volume_" + drop_range_info.getPartName(), disk);
        String drop_part_name = drop_range_info.getPartName();
        auto drop_range = createPart(drop_part_name, MergeTreeDataPartType::WIDE, drop_range_info, single_disk_volume, drop_part_name);
        drop_range->partition.assign(info.value);
        drop_range->deleted = true;
        drop_range->covered_parts_rows = info.rows_count;
        drop_range->covered_parts_size = info.size;
        drop_range->covered_parts_count = info.parts_count;
        /// If we don't have this, drop_range parts are not visible to queries in interactive
        /// transaction session
        if (txn->isSecondary())
        {
            drop_range->secondary_txn_id = txn->getTransactionID();
        }
        drop_ranges.push_back(std::move(drop_range));
    }

    return drop_ranges;
}

StoragePolicyPtr StorageCnchMergeTree::getLocalStoragePolicy() const
{
    return local_store_volume;
}

const String & StorageCnchMergeTree::getLocalStorePath() const
{
    return relative_local_store_path;
}

Block StorageCnchMergeTree::getBlockWithVirtualPartitionColumns(const std::vector<std::shared_ptr<MergeTreePartition>> & partition_list) const
{
    DataTypePtr partition_value_type = getPartitionValueType();
    bool has_partition_value = typeid_cast<const DataTypeTuple *>(partition_value_type.get());
    Block block{
        ColumnWithTypeAndName(ColumnString::create(), std::make_shared<DataTypeString>(), "_partition_id"),
        ColumnWithTypeAndName(partition_value_type->createColumn(), partition_value_type, "_partition_value")};


    MutableColumns columns = block.mutateColumns();

    auto & partition_id_column = columns[0];
    auto & partition_value_column = columns[1];

    for (const auto & partition : partition_list)
    {
        partition_id_column->insert(partition->getID(*this));
        Tuple tuple(partition->value.begin(), partition->value.end());
        if (has_partition_value)
            partition_value_column->insert(std::move(tuple));
    }
    block.setColumns(std::move(columns));
    if (!has_partition_value)
        block.erase(block.getPositionByName("_partition_value"));
    return block;
}

std::set<Int64> StorageCnchMergeTree::getRequiredBucketNumbers(const SelectQueryInfo & query_info, ContextPtr local_context) const
{
    std::set<Int64> bucket_numbers;
    ASTPtr where_expression = query_info.query->as<ASTSelectQuery>()->getWhere();
    const Settings & settings = local_context->getSettingsRef();
    auto metadata_snapshot = getInMemoryMetadataPtr();
    // if number of bucket columns of this table > 1, skip optimisation
    if (settings.optimize_skip_unused_shards && where_expression && isBucketTable() && metadata_snapshot->getColumnsForClusterByKey().size() == 1)
    {
        // get constant actions of the expression
        Block sample_block = metadata_snapshot->getSampleBlock();
        NamesAndTypesList source_columns = sample_block.getNamesAndTypesList();

        auto syntax_result = TreeRewriter(local_context).analyze(where_expression, source_columns);
        ExpressionActionsPtr const_actions = ExpressionAnalyzer{where_expression, syntax_result, local_context}.getConstActions();
        Names required_source_columns = syntax_result->requiredSourceColumns();

        // Delete all unneeded columns
        for (const auto & delete_column : sample_block.getNamesAndTypesList())
        {
            if (std::find(required_source_columns.begin(), required_source_columns.end(), delete_column.name)
                == required_source_columns.end())
            {
                sample_block.erase(delete_column.name);
            }
        }

        const_actions->execute(sample_block);

        //replace constant values as literals in AST using visitor
        if (sample_block)
        {
            InDepthNodeVisitor<ReplacingConstantExpressionsMatcher, true> visitor(sample_block);
            visitor.visit(where_expression);
        }

        size_t limit = settings.optimize_skip_unused_shards_limit;
        if (!limit || limit > SSIZE_MAX)
        {
            throw Exception(
                "optimize_skip_unused_shards_limit out of range (0, " + std::to_string(SSIZE_MAX) + "]", ErrorCodes::ARGUMENT_OUT_OF_BOUND);
        }
        // Increment limit so that when limit reaches 0, it means that the limit has been exceeded
        ++limit;

        // NOTE: check for cluster by columns in where clause done in evaluateExpressionOverConstantCondition
        const auto & blocks = evaluateExpressionOverConstantCondition(where_expression, metadata_snapshot->getClusterByKey().expression, limit);

        if (!limit)
        {
            LOG_INFO(
                log,
                "Number of values for cluster_by key exceeds optimize_skip_unused_shards_limit = "
                    + std::to_string(settings.optimize_skip_unused_shards_limit)
                    + ", try to increase it, but note that this may increase query processing time.");
        }

        if (blocks)
        {
            for (const auto & block : *blocks)
            {
                // Get bucket number and add to results array
                Block block_copy = block;
                prepareBucketColumn(block_copy, metadata_snapshot->getColumnsForClusterByKey(), metadata_snapshot->getSplitNumberFromClusterByKey(), metadata_snapshot->getWithRangeFromClusterByKey(), metadata_snapshot->getBucketNumberFromClusterByKey(), local_context);
                auto bucket_number = block_copy.getByPosition(block_copy.columns() - 1).column->getInt(0); // this block only contains one row
                bucket_numbers.insert(bucket_number);
            }
        }
    }
    return bucket_numbers;
}
StorageCnchMergeTree * StorageCnchMergeTree::checkStructureAndGetCnchMergeTree(const StoragePtr & source_table) const
{
    StorageCnchMergeTree * src_data = dynamic_cast<StorageCnchMergeTree *>(source_table.get());
    if (!src_data)
        throw Exception("Table " + source_table->getStorageID().getFullTableName() + " is not StorageCnchMergeTree", ErrorCodes::BAD_ARGUMENTS);

    auto metadata = getInMemoryMetadataPtr();
    auto src_metadata = src_data->getInMemoryMetadataPtr();

    /// Columns order matters if table havs more than one minmax index column.
    if (!metadata->getColumns().getAllPhysical().isCompatableWithKeyColumns(
        src_metadata->getColumns().getAllPhysical(), minmax_idx_columns))
    {
        throw Exception("Tables have different structure", ErrorCodes::INCOMPATIBLE_COLUMNS);
    }

    auto query_to_string = [](const ASTPtr& ast)
    {
        if (ast == nullptr)
        {
            return std::string("");
        }

        WriteBufferFromOwnString out;
        formatAST(*ast, out, false, true, true);
        return out.str();
    };

    if (query_to_string(metadata->getSortingKeyAST()) != query_to_string(src_metadata->getSortingKeyAST()))
        throw Exception("Tables have different ordering", ErrorCodes::BAD_ARGUMENTS);

    if (query_to_string(metadata->getSamplingKeyAST()) != query_to_string(src_metadata->getSamplingKeyAST()))
        throw Exception("Tables have different sample by key", ErrorCodes::BAD_ARGUMENTS);

    if (query_to_string(metadata->getPartitionKeyAST()) != query_to_string(src_metadata->getPartitionKeyAST()))
        throw Exception("Tables have different partition key", ErrorCodes::BAD_ARGUMENTS);

    if (format_version != src_data->format_version)
        throw Exception("Tables have different format_version", ErrorCodes::BAD_ARGUMENTS);

    // check root path of source and destination table
    Disks tgt_disks = getStoragePolicy()->getDisks();
    Disks src_disks = src_data->getStoragePolicy()->getDisks();
    std::set<String> tgt_path_set;
    for (const DiskPtr& disk : tgt_disks)
    {
        tgt_path_set.insert(disk->getPath());
    }
    for (const DiskPtr& disk : src_disks)
    {
        if (!tgt_path_set.count(disk->getPath()))
            throw Exception("source table and destination table have different hdfs root path", ErrorCodes::BAD_ARGUMENTS);
    }

    // If target table is a bucket table, ensure that source table is a bucket table
    // or if the source table is a bucket table, ensure the table_definition_hash is the same before proceeding to drop parts
    // Can remove this check if rollback has been implemented
    if (isBucketTable() && (!src_data->isBucketTable() || getTableHashForClusterBy() != src_data->getTableHashForClusterBy()))
    {
        LOG_DEBUG(log, fmt::format("{}.{} table_definition hash [{}] is different from target table's "
            "table_definition hash [{}]", src_data->getDatabaseName(), src_data->getTableName(),
            src_data->getTableHashForClusterBy(), getTableHashForClusterBy()));
        throw Exception("Source table is not a bucket table or has a different CLUSTER BY definition from the target table. ", ErrorCodes::BUCKET_TABLE_ENGINE_MISMATCH);
    }

    return src_data;
}

<<<<<<< HEAD
bool StorageCnchMergeTree::optimize(
    const ASTPtr & /*query*/,
    const StorageMetadataPtr & /*metadata_snapshot*/,
    const ASTPtr & /*partition*/,
    bool /*final*/,
    bool /*deduplicate*/,
    const Names & /* deduplicate_by_columns */,
    ContextPtr /*context*/)
{
    /// TODO @canh: trigger background task when merge mutate is done
    return true;
=======
ServerDataPartsVector StorageCnchMergeTree::selectPartsByPartitionCommand(ContextPtr local_context, const PartitionCommand & command)
{
    /// The members of `command` have different meaning depending on the types of partition command:
    /// 1. DROP / DETACH PART:
    ///    - command.part = true
    ///    - command.partition is ASTLiteral of part name
    /// 2. DROP / DETACH PARTITION <ID>:
    ///    - command.part = false
    ///    - command.partition is partition expression
    /// 3. DROP / DETACH PARTHTION WHERE:
    ///    - command.part = false;
    ///    - command.partition is the WHERE predicate (should only includes partition column)

    /// Implementation: reuse selectPartsToRead(). Actually, this is an overkill, because the predicates is usually not
    /// too complicated. Howerver, this is the only way to avoid repeating same code in StorageCnchMergeTree.
    SelectQueryInfo query_info;
    Names column_names_to_return;
    ASTPtr query = std::make_shared<ASTSelectQuery>();
    auto * select = query->as<ASTSelectQuery>();
    select->setExpression(ASTSelectQuery::Expression::SELECT, std::make_shared<ASTExpressionList>());
    select->select()->children.push_back(std::make_shared<ASTLiteral>(1));
    select->replaceDatabaseAndTable(getStorageID());
    /// create a fake query: SELECT 1 FROM TBL WHERE ... as following
    ASTPtr where;
    if (command.part)
    {
        /// Predicate: WHERE _part = value, with value from command.partition
        auto lhs = std::make_shared<ASTIdentifier>("_part");
        auto rhs = command.partition->clone();
        where = makeASTFunction("equals", std::move(lhs), std::move(rhs));
        column_names_to_return.push_back("_part");
    }
    else if (
        command.type != PartitionCommand::Type::DROP_PARTITION_WHERE && command.type != PartitionCommand::Type::FETCH_PARTITION_WHERE
        && command.type != PartitionCommand::Type::REPLACE_PARTITION_WHERE && command.type != PartitionCommand::Type::SAMPLE_PARTITION_WHERE
        && command.type != PartitionCommand::Type::BITENGINE_RECODE_PARTITION_WHERE)
    {
        const auto & partition = command.partition->as<const ASTPartition &>();
        if (!partition.id.empty())
        {
            /// Predicate: WHERE _partition_id = value, with value is partition.id
            auto lhs = std::make_shared<ASTIdentifier>("_partition_id");
            auto rhs = std::make_shared<ASTLiteral>(Field(partition.id));
            where = makeASTFunction("equals", std::move(lhs), std::move(rhs));
            column_names_to_return.push_back("_partition_id");
        }
        else
        {
            /// Predicate: WHERE _partition_value = value, with value is partition.value
            auto lhs = std::make_shared<ASTIdentifier>("_partition_value");
            auto rhs = partition.value->clone();
            if (partition.fields_count == 1)
                rhs = makeASTFunction("tuple", std::move(rhs));
            where = makeASTFunction("equals", std::move(lhs), std::move(rhs));
            column_names_to_return.push_back("_partition_value");
        }
    }
    else
    {
        /// Predicate: WHERE xxx with xxx is command.partition
        where = command.partition->clone();
    }

    select->setExpression(ASTSelectQuery::Expression::WHERE, std::move(where));
    auto metadata_snapshot = getInMemoryMetadataPtr();
    /// So this step will throws if WHERE expression contains columns not in partition key, and it's a good thing
    TreeRewriterResult syntax_analyzer_result(metadata_snapshot->partition_key.sample_block.getNamesAndTypesList(), shared_from_this(), metadata_snapshot, true);
    auto analyzed_result = TreeRewriter(local_context).analyzeSelect(query, std::move(syntax_analyzer_result));
    query_info.query = std::move(query);
    query_info.syntax_analyzer_result = std::move(analyzed_result);
    return selectPartsToRead(column_names_to_return, local_context, query_info);
>>>>>>> a559185f
}
} // end namespace DB<|MERGE_RESOLUTION|>--- conflicted
+++ resolved
@@ -1585,7 +1585,6 @@
     return src_data;
 }
 
-<<<<<<< HEAD
 bool StorageCnchMergeTree::optimize(
     const ASTPtr & /*query*/,
     const StorageMetadataPtr & /*metadata_snapshot*/,
@@ -1595,9 +1594,10 @@
     const Names & /* deduplicate_by_columns */,
     ContextPtr /*context*/)
 {
-    /// TODO @canh: trigger background task when merge mutate is done
+    /// @TODO: trigger background task when merge mutate is done
     return true;
-=======
+}
+
 ServerDataPartsVector StorageCnchMergeTree::selectPartsByPartitionCommand(ContextPtr local_context, const PartitionCommand & command)
 {
     /// The members of `command` have different meaning depending on the types of partition command:
@@ -1669,6 +1669,5 @@
     query_info.query = std::move(query);
     query_info.syntax_analyzer_result = std::move(analyzed_result);
     return selectPartsToRead(column_names_to_return, local_context, query_info);
->>>>>>> a559185f
 }
 } // end namespace DB