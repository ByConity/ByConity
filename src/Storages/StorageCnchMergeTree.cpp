--- conflicted
+++ resolved
@@ -449,23 +449,13 @@
         return 0;
 
     /// Construct a block consists of partition keys then compute ttl values according to this block
-<<<<<<< HEAD
     const auto & partition_key_sample = metadata_snapshot->getPartitionKey().sample_block;
-=======
-    const auto & partition_key_sample = getInMemoryMetadataPtr()->getPartitionKey().sample_block;
-
->>>>>>> 9628191b
     MutableColumns columns = partition_key_sample.cloneEmptyColumns();
     const auto & partition_key = partition.value;
     /// This can happen when ALTER query is implemented improperly; finish ALTER query should bypass this check.
     if (columns.size() != partition_key.size())
         throw Exception(
-<<<<<<< HEAD
             ErrorCodes::LOGICAL_ERROR, "Partition key columns definition missmatch between inmemory and metastore, this is a bug, expect block ({}), got values ({})\n", partition_key_sample.dumpNames(), fmt::join(partition_key, ", "));
-=======
-            ErrorCodes::LOGICAL_ERROR, "Partition key columns definition mismatch between in-memory({}) and metastore({}), this is a bug",
-            columns.size(), partition_key.size());
->>>>>>> 9628191b
     for (size_t i = 0; i < partition_key.size(); ++i)
         columns[i]->insert(partition_key[i]);
 
