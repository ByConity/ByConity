--- conflicted
+++ resolved
@@ -250,11 +250,7 @@
     const Scalars & scalars = local_context->hasQueryContext() ? local_context->getQueryContext()->getScalars() : Scalars{};
 
     ClusterProxy::SelectStreamFactory select_stream_factory = ClusterProxy::SelectStreamFactory(
-<<<<<<< HEAD
-        header, processed_stage, StorageID::createEmpty(), scalars, false, local_context->getExternalTables());
-=======
         header, processed_stage, StorageID{"system", "one"}, scalars, false, local_context->getExternalTables());
->>>>>>> dc905ec4
 
     ClusterProxy::executeQuery(query_plan, select_stream_factory, log, modified_query_ast, local_context, worker_group);
 
