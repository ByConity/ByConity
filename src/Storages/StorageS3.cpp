--- conflicted
+++ resolved
@@ -829,9 +829,12 @@
         headers.insert(headers.end(), headers_from_ast.begin(), headers_from_ast.end());
 
     auto credentials = Aws::Auth::AWSCredentials(auth_settings.access_key_id, auth_settings.access_key_secret);
+
+    S3::ClientSettings client_settings{url.is_virtual_hosted_style, isS3ExpressEndpoint(url.endpoint)};
+
     client = S3::ClientFactory::instance().create(
         client_configuration,
-        url.is_virtual_hosted_style,
+        client_settings,
         credentials.GetAWSAccessKeyId(),
         credentials.GetAWSSecretKey(),
         auth_settings.server_side_encryption_customer_key_base64,
@@ -1335,20 +1338,7 @@
             StorageS3::getSchemaCache(getContext()).addNumRows(key, num_rows);
         }
 
-<<<<<<< HEAD
-    S3::ClientSettings client_settings{upd.uri.is_virtual_hosted_style, isS3ExpressEndpoint(upd.uri.endpoint)};
-
-    upd.client = S3::ClientFactory::instance().create(
-        client_configuration,
-        client_settings,
-        credentials.GetAWSAccessKeyId(),
-        credentials.GetAWSSecretKey(),
-        settings.server_side_encryption_customer_key_base64,
-        std::move(headers),
-        S3::CredentialsConfiguration
-=======
         void setSchemaToLastFile(const ColumnsDescription & columns) override
->>>>>>> 9732da1c
         {
             if (!getContext()->getSettingsRef().schema_inference_use_cache_for_s3
                 || getContext()->getSettingsRef().schema_inference_mode != SchemaInferenceMode::UNION)
