#include <DataStreams/narrowBlockInputStreams.h>
#include <DataStreams/OneBlockInputStream.h>
#include <DataStreams/materializeBlock.h>
#include <Storages/StorageMerge.h>
#include <Storages/StorageFactory.h>
#include <Storages/VirtualColumnUtils.h>
#include <Storages/AlterCommands.h>
#include <Interpreters/SyntaxAnalyzer.h>
#include <Interpreters/ExpressionActions.h>
#include <Interpreters/evaluateConstantExpression.h>
#include <Interpreters/InterpreterSelectQuery.h>
#include <Parsers/ASTSelectQuery.h>
#include <Parsers/ASTLiteral.h>
#include <DataTypes/DataTypeString.h>
#include <Columns/ColumnString.h>
#include <Common/typeid_cast.h>
#include <Common/checkStackSize.h>
#include <Databases/IDatabase.h>
#include <ext/range.h>
#include <algorithm>
#include <Parsers/queryToString.h>
#include <Processors/Sources/SourceFromInputStream.h>
#include <Processors/Transforms/MaterializingTransform.h>
#include <Processors/ConcatProcessor.h>
#include <Processors/Transforms/AddingConstColumnTransform.h>
#include <Processors/Transforms/ConvertingTransform.h>


namespace DB
{

namespace ErrorCodes
{
    extern const int LOGICAL_ERROR;
    extern const int NOT_IMPLEMENTED;
    extern const int ILLEGAL_PREWHERE;
    extern const int NUMBER_OF_ARGUMENTS_DOESNT_MATCH;
    extern const int BLOCKS_HAVE_DIFFERENT_STRUCTURE;
    extern const int SAMPLING_NOT_SUPPORTED;
}


StorageMerge::StorageMerge(
    const StorageID & table_id_,
    const ColumnsDescription & columns_,
    const String & source_database_,
    const String & table_name_regexp_,
    const Context & context_)
    : IStorage(table_id_)
    , source_database(source_database_)
    , table_name_regexp(table_name_regexp_)
    , global_context(context_)
{
    StorageInMemoryMetadata metadata_;
    metadata_.setColumns(columns_);
    setInMemoryMetadata(metadata_);
}

template <typename F>
StoragePtr StorageMerge::getFirstTable(F && predicate) const
{
    auto iterator = getDatabaseIterator(global_context);

    while (iterator->isValid())
    {
        const auto & table = iterator->table();
        if (table.get() != this && predicate(table))
            return table;

        iterator->next();
    }

    return {};
}


bool StorageMerge::isRemote() const
{
    auto first_remote_table = getFirstTable([](const StoragePtr & table) { return table && table->isRemote(); });
    return first_remote_table != nullptr;
}


bool StorageMerge::mayBenefitFromIndexForIn(const ASTPtr & left_in_operand, const Context & query_context) const
{
    /// It's beneficial if it is true for at least one table.
    StorageListWithLocks selected_tables = getSelectedTables(
            query_context.getCurrentQueryId(), query_context.getSettingsRef());

    size_t i = 0;
    for (const auto & table : selected_tables)
    {
        if (std::get<0>(table)->mayBenefitFromIndexForIn(left_in_operand, query_context))
            return true;

        ++i;
        /// For simplicity reasons, check only first ten tables.
        if (i > 10)
            break;
    }

    return false;
}


QueryProcessingStage::Enum StorageMerge::getQueryProcessingStage(const Context & context, QueryProcessingStage::Enum to_stage, const ASTPtr & query_ptr) const
{
    auto stage_in_source_tables = QueryProcessingStage::FetchColumns;

    DatabaseTablesIteratorPtr iterator = getDatabaseIterator(context);

    size_t selected_table_size = 0;

    while (iterator->isValid())
    {
        const auto & table = iterator->table();
        if (table && table.get() != this)
        {
            ++selected_table_size;
            stage_in_source_tables = std::max(stage_in_source_tables, table->getQueryProcessingStage(context, to_stage, query_ptr));
        }

        iterator->next();
    }

    return selected_table_size == 1 ? stage_in_source_tables : std::min(stage_in_source_tables, QueryProcessingStage::WithMergeableState);
}


Pipes StorageMerge::read(
    const Names & column_names,
    const StorageMetadataPtr & metadata_snapshot,
    const SelectQueryInfo & query_info,
    const Context & context,
    QueryProcessingStage::Enum processed_stage,
    const size_t max_block_size,
    unsigned num_streams)
{
    Pipes res;

    bool has_table_virtual_column = false;
    Names real_column_names;
    real_column_names.reserve(column_names.size());

    for (const auto & column_name : column_names)
    {
        if (column_name == "_table" && isVirtualColumn(column_name))
            has_table_virtual_column = true;
        else
            real_column_names.push_back(column_name);
    }

    /** Just in case, turn off optimization "transfer to PREWHERE",
      * since there is no certainty that it works when one of table is MergeTree and other is not.
      */
    auto modified_context = std::make_shared<Context>(context);
    modified_context->setSetting("optimize_move_to_prewhere", false);

    /// What will be result structure depending on query processed stage in source tables?
    Block header = getQueryHeader(column_names, metadata_snapshot, query_info, context, processed_stage);

    /** First we make list of selected tables to find out its size.
      * This is necessary to correctly pass the recommended number of threads to each table.
      */
    StorageListWithLocks selected_tables = getSelectedTables(
        query_info.query, has_table_virtual_column, context.getCurrentQueryId(), context.getSettingsRef());

    if (selected_tables.empty())
        /// FIXME: do we support sampling in this case?
        return createSources(
            metadata_snapshot, query_info, processed_stage,
            max_block_size, header, {}, real_column_names,
            modified_context, 0, has_table_virtual_column);

    size_t tables_count = selected_tables.size();
    Float64 num_streams_multiplier = std::min(unsigned(tables_count), std::max(1U, unsigned(context.getSettingsRef().max_streams_multiplier_for_merge_tables)));
    num_streams *= num_streams_multiplier;
    size_t remaining_streams = num_streams;

    InputOrderInfoPtr input_sorting_info;
    if (query_info.order_optimizer)
    {
        for (auto it = selected_tables.begin(); it != selected_tables.end(); ++it)
        {
            auto current_info = query_info.order_optimizer->getInputOrder(std::get<0>(*it));
            if (it == selected_tables.begin())
                input_sorting_info = current_info;
            else if (!current_info || (input_sorting_info && *current_info != *input_sorting_info))
                input_sorting_info.reset();

            if (!input_sorting_info)
                break;
        }

        query_info.input_order_info = input_sorting_info;
    }

    for (const auto & table : selected_tables)
    {
        size_t current_need_streams = tables_count >= num_streams ? 1 : (num_streams / tables_count);
        size_t current_streams = std::min(current_need_streams, remaining_streams);
        remaining_streams -= current_streams;
        current_streams = std::max(size_t(1), current_streams);

        const auto & storage = std::get<0>(table);

        /// If sampling requested, then check that table supports it.
        if (query_info.query->as<ASTSelectQuery>()->sampleSize() && !storage->supportsSampling())
            throw Exception("Illegal SAMPLE: table doesn't support sampling", ErrorCodes::SAMPLING_NOT_SUPPORTED);

        auto source_pipes = createSources(
            metadata_snapshot, query_info, processed_stage,
            max_block_size, header, table, real_column_names, modified_context,
            current_streams, has_table_virtual_column);

        for (auto & pipe : source_pipes)
            res.emplace_back(std::move(pipe));
    }

    if (res.empty())
        return res;

    return narrowPipes(std::move(res), num_streams);
}

Pipes StorageMerge::createSources(
    const StorageMetadataPtr & metadata_snapshot,
    const SelectQueryInfo & query_info,
    const QueryProcessingStage::Enum & processed_stage,
    const UInt64 max_block_size,
    const Block & header,
    const StorageWithLockAndName & storage_with_lock,
    Names & real_column_names,
    const std::shared_ptr<Context> & modified_context,
    size_t streams_num,
    bool has_table_virtual_column,
    bool concat_streams)
{
    const auto & [storage, struct_lock, table_name] = storage_with_lock;
    SelectQueryInfo modified_query_info = query_info;
    modified_query_info.query = query_info.query->clone();

    VirtualColumnUtils::rewriteEntityInAst(modified_query_info.query, "_table", table_name);

    Pipes pipes;

    if (!storage)
    {
        auto pipe = InterpreterSelectQuery(modified_query_info.query, *modified_context,
                                             std::make_shared<OneBlockInputStream>(header),
                                             SelectQueryOptions(processed_stage).analyze()).execute().pipeline.getPipe();
        pipe.addInterpreterContext(modified_context);
        pipes.emplace_back(std::move(pipe));
        return pipes;
    }

    auto storage_stage = storage->getQueryProcessingStage(*modified_context, QueryProcessingStage::Complete, query_info.query);
    if (processed_stage <= storage_stage)
    {
        /// If there are only virtual columns in query, you must request at least one other column.
        if (real_column_names.empty())
            real_column_names.push_back(ExpressionActions::getSmallestColumn(storage->getColumns().getAllPhysical()));

        pipes = storage->read(real_column_names, metadata_snapshot, modified_query_info, *modified_context, processed_stage, max_block_size, UInt32(streams_num));
    }
    else if (processed_stage > storage_stage)
    {
        modified_query_info.query->as<ASTSelectQuery>()->replaceDatabaseAndTable(source_database, table_name);

        /// Maximum permissible parallelism is streams_num
        modified_context->setSetting("max_threads", streams_num);
        modified_context->setSetting("max_streams_to_max_threads_ratio", 1);

        InterpreterSelectQuery interpreter{modified_query_info.query, *modified_context, SelectQueryOptions(processed_stage)};

        {
            Pipe pipe = interpreter.execute().pipeline.getPipe();
            pipes.emplace_back(std::move(pipe));
        }

        /** Materialization is needed, since from distributed storage the constants come materialized.
          * If you do not do this, different types (Const and non-Const) columns will be produced in different threads,
          * And this is not allowed, since all code is based on the assumption that in the block stream all types are the same.
          */
        pipes.back().addSimpleTransform(std::make_shared<MaterializingTransform>(pipes.back().getHeader()));
    }

    if (!pipes.empty())
    {
        if (concat_streams && pipes.size() > 1)
        {
            auto concat = std::make_shared<ConcatProcessor>(pipes.at(0).getHeader(), pipes.size());
            Pipe pipe(std::move(pipes), std::move(concat));

            pipes = Pipes();
            pipes.emplace_back(std::move(pipe));
        }

        for (auto & pipe : pipes)
        {
            if (has_table_virtual_column)
                pipe.addSimpleTransform(std::make_shared<AddingConstColumnTransform<String>>(
                    pipe.getHeader(), std::make_shared<DataTypeString>(), table_name, "_table"));

            /// Subordinary tables could have different but convertible types, like numeric types of different width.
            /// We must return streams with structure equals to structure of Merge table.
            convertingSourceStream(header, metadata_snapshot, *modified_context, modified_query_info.query, pipe, processed_stage);

            pipe.addTableLock(struct_lock);
            pipe.addInterpreterContext(modified_context);

        }
    }

    return pipes;
}


StorageMerge::StorageListWithLocks StorageMerge::getSelectedTables(const String & query_id, const Settings & settings) const
{
    StorageListWithLocks selected_tables;
    auto iterator = getDatabaseIterator(global_context);

    while (iterator->isValid())
    {
        const auto & table = iterator->table();
        if (table && table.get() != this)
            selected_tables.emplace_back(
                    table, table->lockStructureForShare(false, query_id, settings.lock_acquire_timeout), iterator->name());

        iterator->next();
    }

    return selected_tables;
}


StorageMerge::StorageListWithLocks StorageMerge::getSelectedTables(
        const ASTPtr & query, bool has_virtual_column, const String & query_id, const Settings & settings) const
{
    StorageListWithLocks selected_tables;
    DatabaseTablesIteratorPtr iterator = getDatabaseIterator(global_context);

    auto virtual_column = ColumnString::create();

    while (iterator->isValid())
    {
        StoragePtr storage = iterator->table();
        if (!storage)
            continue;

        if (query && query->as<ASTSelectQuery>()->prewhere() && !storage->supportsPrewhere())
            throw Exception("Storage " + storage->getName() + " doesn't support PREWHERE.", ErrorCodes::ILLEGAL_PREWHERE);

        if (storage.get() != this)
        {
            selected_tables.emplace_back(
                    storage, storage->lockStructureForShare(false, query_id, settings.lock_acquire_timeout), iterator->name());
            virtual_column->insert(iterator->name());
        }

        iterator->next();
    }

    if (has_virtual_column)
    {
        Block virtual_columns_block = Block{ColumnWithTypeAndName(std::move(virtual_column), std::make_shared<DataTypeString>(), "_table")};
        VirtualColumnUtils::filterBlockWithQuery(query, virtual_columns_block, global_context);
        auto values = VirtualColumnUtils::extractSingleValueFromBlock<String>(virtual_columns_block, "_table");

        /// Remove unused tables from the list
        selected_tables.remove_if([&] (const auto & elem) { return values.find(std::get<2>(elem)) == values.end(); });
    }

    return selected_tables;
}


DatabaseTablesIteratorPtr StorageMerge::getDatabaseIterator(const Context & context) const
{
    checkStackSize();
    auto database = DatabaseCatalog::instance().getDatabase(source_database);
    auto table_name_match = [this](const String & table_name_) { return table_name_regexp.match(table_name_); };
    return database->getTablesIterator(context, table_name_match);
}


void StorageMerge::checkAlterIsPossible(const AlterCommands & commands, const Settings & /* settings */) const
{
    for (const auto & command : commands)
    {
        if (command.type != AlterCommand::Type::ADD_COLUMN && command.type != AlterCommand::Type::MODIFY_COLUMN
            && command.type != AlterCommand::Type::DROP_COLUMN && command.type != AlterCommand::Type::COMMENT_COLUMN)
            throw Exception(
                "Alter of type '" + alterTypeToString(command.type) + "' is not supported by storage " + getName(),
                ErrorCodes::NOT_IMPLEMENTED);
    }
}

void StorageMerge::alter(
    const AlterCommands & params, const Context & context, TableStructureWriteLockHolder & table_lock_holder)
{
    lockStructureExclusively(table_lock_holder, context.getCurrentQueryId(), context.getSettingsRef().lock_acquire_timeout);
    auto table_id = getStorageID();

    StorageInMemoryMetadata storage_metadata = getInMemoryMetadata();
    params.apply(storage_metadata, context);
    DatabaseCatalog::instance().getDatabase(table_id.database_name)->alterTable(context, table_id, storage_metadata);
    setInMemoryMetadata(storage_metadata);
}

Block StorageMerge::getQueryHeader(
    const Names & column_names,
    const StorageMetadataPtr & metadata_snapshot,
    const SelectQueryInfo & query_info,
    const Context & context,
    QueryProcessingStage::Enum processed_stage)
{
    switch (processed_stage)
    {
        case QueryProcessingStage::FetchColumns:
        {
            Block header = metadata_snapshot->getSampleBlockForColumns(column_names, getVirtuals());
            if (query_info.prewhere_info)
            {
                query_info.prewhere_info->prewhere_actions->execute(header);
                if (query_info.prewhere_info->remove_prewhere_column)
                    header.erase(query_info.prewhere_info->prewhere_column_name);
            }
            return header;
        }
        case QueryProcessingStage::WithMergeableState:
        case QueryProcessingStage::Complete:
<<<<<<< HEAD
            return materializeBlock(InterpreterSelectQuery(
                    query_info.query, context, std::make_shared<OneBlockInputStream>(metadata_snapshot->getSampleBlockForColumns(column_names, getVirtuals())),
                SelectQueryOptions(processed_stage).analyze()).getSampleBlock());
=======
            return InterpreterSelectQuery(
                query_info.query, context, std::make_shared<OneBlockInputStream>(getSampleBlockForColumns(column_names)),
                SelectQueryOptions(processed_stage).analyze()).getSampleBlock();
>>>>>>> 39562b47
    }
    throw Exception("Logical Error: unknown processed stage.", ErrorCodes::LOGICAL_ERROR);
}

void StorageMerge::convertingSourceStream(
    const Block & header,
    const StorageMetadataPtr & metadata_snapshot,
    const Context & context,
    ASTPtr & query,
    Pipe & pipe,
    QueryProcessingStage::Enum processed_stage)
{
    Block before_block_header = pipe.getHeader();
    pipe.addSimpleTransform(std::make_shared<ConvertingTransform>(before_block_header, header, ConvertingTransform::MatchColumnsMode::Name));

    auto where_expression = query->as<ASTSelectQuery>()->where();

    if (!where_expression)
        return;

    for (size_t column_index : ext::range(0, header.columns()))
    {
        ColumnWithTypeAndName header_column = header.getByPosition(column_index);
        ColumnWithTypeAndName before_column = before_block_header.getByName(header_column.name);
        /// If the processed_stage greater than FetchColumns and the block structure between streams is different.
        /// the where expression maybe invalid because of convertingBlockInputStream.
        /// So we need to throw exception.
        if (!header_column.type->equals(*before_column.type.get()) && processed_stage > QueryProcessingStage::FetchColumns)
        {
            NamesAndTypesList source_columns = metadata_snapshot->getSampleBlock().getNamesAndTypesList();
            auto virtual_column = *getVirtuals().tryGetByName("_table");
            source_columns.emplace_back(NameAndTypePair{virtual_column.name, virtual_column.type});
            auto syntax_result = SyntaxAnalyzer(context).analyze(where_expression, source_columns);
            ExpressionActionsPtr actions = ExpressionAnalyzer{where_expression, syntax_result, context}.getActions(false, false);
            Names required_columns = actions->getRequiredColumns();

            for (const auto & required_column : required_columns)
            {
                if (required_column == header_column.name)
                    throw Exception("Block structure mismatch in Merge Storage: different types:\n" + before_block_header.dumpStructure()
                                    + "\n" + header.dumpStructure(), ErrorCodes::BLOCKS_HAVE_DIFFERENT_STRUCTURE);
            }
        }

    }
}


void registerStorageMerge(StorageFactory & factory)
{
    factory.registerStorage("Merge", [](const StorageFactory::Arguments & args)
    {
        /** In query, the name of database is specified as table engine argument which contains source tables,
          *  as well as regex for source-table names.
          */

        ASTs & engine_args = args.engine_args;

        if (engine_args.size() != 2)
            throw Exception("Storage Merge requires exactly 2 parameters"
                " - name of source database and regexp for table names.",
                ErrorCodes::NUMBER_OF_ARGUMENTS_DOESNT_MATCH);

        engine_args[0] = evaluateConstantExpressionForDatabaseName(engine_args[0], args.local_context);
        engine_args[1] = evaluateConstantExpressionAsLiteral(engine_args[1], args.local_context);

        String source_database = engine_args[0]->as<ASTLiteral &>().value.safeGet<String>();
        String table_name_regexp = engine_args[1]->as<ASTLiteral &>().value.safeGet<String>();

        return StorageMerge::create(
            args.table_id, args.columns,
            source_database, table_name_regexp, args.context);
    });
}

NamesAndTypesList StorageMerge::getVirtuals() const
{
    NamesAndTypesList virtuals{{"_table", std::make_shared<DataTypeString>()}};

    auto first_table = getFirstTable([](auto && table) { return table; });
    if (first_table)
    {
        auto table_virtuals = first_table->getVirtuals();
        virtuals.insert(virtuals.end(), table_virtuals.begin(), table_virtuals.end());
    }

    return virtuals;
}
}<|MERGE_RESOLUTION|>--- conflicted
+++ resolved
@@ -431,15 +431,9 @@
         }
         case QueryProcessingStage::WithMergeableState:
         case QueryProcessingStage::Complete:
-<<<<<<< HEAD
-            return materializeBlock(InterpreterSelectQuery(
+            return InterpreterSelectQuery(
                     query_info.query, context, std::make_shared<OneBlockInputStream>(metadata_snapshot->getSampleBlockForColumns(column_names, getVirtuals())),
-                SelectQueryOptions(processed_stage).analyze()).getSampleBlock());
-=======
-            return InterpreterSelectQuery(
-                query_info.query, context, std::make_shared<OneBlockInputStream>(getSampleBlockForColumns(column_names)),
                 SelectQueryOptions(processed_stage).analyze()).getSampleBlock();
->>>>>>> 39562b47
     }
     throw Exception("Logical Error: unknown processed stage.", ErrorCodes::LOGICAL_ERROR);
 }
