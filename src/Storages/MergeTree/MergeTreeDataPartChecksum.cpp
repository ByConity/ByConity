--- conflicted
+++ resolved
@@ -302,11 +302,7 @@
         Checksum sum;
 
         readBinary(name, in);
-<<<<<<< HEAD
-        if (storage_type == StorageType::HDFS)
-=======
         if (storage_type == StorageType::ByteHDFS)
->>>>>>> 8bd1aa47
         {
             readVarUInt(sum.file_offset, in);
             /// v6 for checksums preloading.
