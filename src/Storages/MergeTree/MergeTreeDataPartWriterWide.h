#pragma once
#include <Storages/IndexFile/IndexFileWriter.h>
#include <Storages/MergeTree/MergeTreeDataPartWriterOnDisk.h>


namespace rocksdb
{
class DB;
}

namespace IndexFile
{
struct IndexFileInfo;
}

namespace DB
{

/// Writes data part in wide format.
class MergeTreeDataPartWriterWide : public MergeTreeDataPartWriterOnDisk
{
public:
    MergeTreeDataPartWriterWide(
        const MergeTreeData::DataPartPtr & data_part,
        const NamesAndTypesList & columns_list,
        const StorageMetadataPtr & metadata_snapshot,
        const std::vector<MergeTreeIndexPtr> & indices_to_recalc,
        const String & marks_file_extension,
        const CompressionCodecPtr & default_codec,
        const MergeTreeWriterSettings & settings,
        const MergeTreeIndexGranularity & index_granularity);

    ~MergeTreeDataPartWriterWide() override;

    void write(const Block & block, const IColumn::Permutation * permutation) override;

    void finish(IMergeTreeDataPart::Checksums & checksums, bool sync) final;

<<<<<<< HEAD
    void setEnableDiskBasedKeyIndex(bool enable_disk_based_key_index_) { enable_disk_based_key_index = enable_disk_based_key_index_; }

    void updateWriterStream(const NameAndTypePair &pair) override;

=======
>>>>>>> dd17b734
private:
    /// Finish serialization of data: write final mark if required and compute checksums
    /// Also validate written data in debug mode
    void finishDataSerialization(IMergeTreeDataPart::Checksums & checksums, bool sync);

    /// Write data of one column.
    /// Return how many marks were written and
    /// how many rows were written for last mark
    void writeColumn(
        const NameAndTypePair & name_and_type,
        const IColumn & column,
        WrittenOffsetColumns & offset_columns,
        const Granules & granules,
        bool need_finalize = false) override;

    /// Write row store data for unique table to speed up lookup based on row number
    void writeRowStoreIfNeed(const Block & block, const IColumn::Permutation * permutation, std::vector<String> & serialized_values, ThreadPool & serialized_values_pool);

    bool shouldWriteRowStore()
    {
        /// When it's under merge status, it'll generate row store later via merging all origin row stores directly.
        return enable_unique_row_store && !is_merge;
    }

    /// Method for self check (used in debug-build only). Checks that written
    /// data and corresponding marks are consistent. Otherwise throws logical
    /// errors.
    void validateColumnOfFixedSize(const String & name, const IDataType & type);

    void fillIndexGranularity(size_t index_granularity_for_block, size_t rows_in_block) override;

    /// Use information from just written granules to shift current mark
    /// in our index_granularity array.
    void shiftCurrentMark(const Granules & granules_written);

    /// Change rows in the last mark in index_granularity to new_rows_in_last_mark.
    /// Flush all marks from last_non_written_marks to disk and increment current mark if already written rows
    /// (rows_written_in_last_granule) equal to new_rows_in_last_mark.
    ///
    /// This function used when blocks change granularity drastically and we have unfinished mark.
    /// Also useful to have exact amount of rows in last (non-final) mark.
    void adjustLastMarkIfNeedAndFlushToDisk(size_t new_rows_in_last_mark);

<<<<<<< HEAD
    Poco::Logger * getLogger() override { return log; }
=======
    void init();

    Poco::Logger * getLogger() override { return log; } 
>>>>>>> dd17b734

    /// How many rows we have already written in the current mark.
    /// More than zero when incoming blocks are smaller then their granularity.
    size_t rows_written_in_last_mark = 0;

    Poco::Logger * log;

    /// ------------ Unique Table Only -----------------------------------------
    void writeToTempUniqueKeyIndex(Block & block, size_t first_rid, rocksdb::DB & temp_index);
    void writeFinalUniqueKeyIndex(IndexFile::IndexFileInfo & file_info);
    void closeTempUniqueKeyIndex();

    /// whether to generate unique key index for unique table
    bool enable_disk_based_key_index = false;

    /// whether to generate row store for unique table
    bool enable_unique_row_store = false;
    /// generate row store to speed up lookup based on row number
    IndexFile::IndexFileInfo unique_row_store_file_info;
    
    size_t rows_count = 0;

    /// If the part contains only one block (normal insert case), we generate the key index file
    /// directly from the buffered block, avoiding the overhead of "temp_unique_key_index"
    Block buffered_unique_key_block;
    /// If the part contains more than one blocks (merge case), we first use "temp_unique_key_index"
    /// to sort and persist index entries, then generate the key index file from "temp_unique_key_index"
    String temp_unique_key_index_dir;
    rocksdb::DB * temp_unique_key_index = nullptr;
};

}<|MERGE_RESOLUTION|>--- conflicted
+++ resolved
@@ -36,13 +36,8 @@
 
     void finish(IMergeTreeDataPart::Checksums & checksums, bool sync) final;
 
-<<<<<<< HEAD
-    void setEnableDiskBasedKeyIndex(bool enable_disk_based_key_index_) { enable_disk_based_key_index = enable_disk_based_key_index_; }
-
     void updateWriterStream(const NameAndTypePair &pair) override;
 
-=======
->>>>>>> dd17b734
 private:
     /// Finish serialization of data: write final mark if required and compute checksums
     /// Also validate written data in debug mode
@@ -86,13 +81,9 @@
     /// Also useful to have exact amount of rows in last (non-final) mark.
     void adjustLastMarkIfNeedAndFlushToDisk(size_t new_rows_in_last_mark);
 
-<<<<<<< HEAD
-    Poco::Logger * getLogger() override { return log; }
-=======
     void init();
 
-    Poco::Logger * getLogger() override { return log; } 
->>>>>>> dd17b734
+    Poco::Logger * getLogger() override { return log; }
 
     /// How many rows we have already written in the current mark.
     /// More than zero when incoming blocks are smaller then their granularity.
@@ -112,7 +103,7 @@
     bool enable_unique_row_store = false;
     /// generate row store to speed up lookup based on row number
     IndexFile::IndexFileInfo unique_row_store_file_info;
-    
+
     size_t rows_count = 0;
 
     /// If the part contains only one block (normal insert case), we generate the key index file
