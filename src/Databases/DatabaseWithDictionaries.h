#include <Databases/DatabaseOnDisk.h>
#include <ext/scope_guard.h>

namespace DB
{


class DatabaseWithDictionaries : public DatabaseOnDisk
{
public:
    void attachDictionary(const String & dictionary_name, const DictionaryAttachInfo & attach_info) override;

    void detachDictionary(const String & dictionary_name) override;

    void createDictionary(const Context & context,
                          const String & dictionary_name,
                          const ASTPtr & query) override;

    void removeDictionary(const Context & context, const String & dictionary_name) override;

    bool isDictionaryExist(const Context & context, const String & dictionary_name) const override;

    DatabaseDictionariesIteratorPtr getDictionariesIterator(const Context & context, const FilterByNameFunction & filter_by_dictionary_name) override;

<<<<<<< HEAD
    DatabaseTablesIteratorPtr getTablesWithDictionaryTablesIterator(const FilterByNameFunction & filter_by_dictionary_name) override;

    DatabaseDictionariesIteratorPtr getDictionariesIterator(const FilterByNameFunction & filter_by_dictionary_name) override;
=======
    Poco::AutoPtr<Poco::Util::AbstractConfiguration> getDictionaryConfiguration(const String & /*name*/) const override;

    time_t getObjectMetadataModificationTime(const String & object_name) const override;
>>>>>>> c5ca4c3b

    bool empty(const Context & context) const override;

    void shutdown() override;

    ~DatabaseWithDictionaries() override;

protected:
    DatabaseWithDictionaries(const String & name, const String & metadata_path_, const String & data_path_, const String & logger, const Context & context)
        : DatabaseOnDisk(name, metadata_path_, data_path_, logger, context) {}

    void attachToExternalDictionariesLoader(Context & context);
    void detachFromExternalDictionariesLoader();

<<<<<<< HEAD
    StoragePtr getDictionaryStorage(const String & table_name, bool load) const;
=======
    void detachDictionaryImpl(const String & dictionary_name, DictionaryAttachInfo & attach_info);
>>>>>>> c5ca4c3b

    ASTPtr getCreateDictionaryQueryImpl(const Context & context,
                                        const String & dictionary_name,
                                        bool throw_on_error) const override;

    std::unordered_map<String, DictionaryAttachInfo> dictionaries;

private:
    ExternalDictionariesLoader * external_loader = nullptr;
    ext::scope_guard database_as_config_repo_for_external_loader;
};

}<|MERGE_RESOLUTION|>--- conflicted
+++ resolved
@@ -20,17 +20,11 @@
 
     bool isDictionaryExist(const Context & context, const String & dictionary_name) const override;
 
-    DatabaseDictionariesIteratorPtr getDictionariesIterator(const Context & context, const FilterByNameFunction & filter_by_dictionary_name) override;
+    DatabaseDictionariesIteratorPtr getDictionariesIterator(const FilterByNameFunction & filter_by_dictionary_name) override;
 
-<<<<<<< HEAD
-    DatabaseTablesIteratorPtr getTablesWithDictionaryTablesIterator(const FilterByNameFunction & filter_by_dictionary_name) override;
-
-    DatabaseDictionariesIteratorPtr getDictionariesIterator(const FilterByNameFunction & filter_by_dictionary_name) override;
-=======
     Poco::AutoPtr<Poco::Util::AbstractConfiguration> getDictionaryConfiguration(const String & /*name*/) const override;
 
     time_t getObjectMetadataModificationTime(const String & object_name) const override;
->>>>>>> c5ca4c3b
 
     bool empty(const Context & context) const override;
 
@@ -45,11 +39,7 @@
     void attachToExternalDictionariesLoader(Context & context);
     void detachFromExternalDictionariesLoader();
 
-<<<<<<< HEAD
-    StoragePtr getDictionaryStorage(const String & table_name, bool load) const;
-=======
     void detachDictionaryImpl(const String & dictionary_name, DictionaryAttachInfo & attach_info);
->>>>>>> c5ca4c3b
 
     ASTPtr getCreateDictionaryQueryImpl(const Context & context,
                                         const String & dictionary_name,
