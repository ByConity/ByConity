#include <Databases/DatabaseCnch.h>

#include <Catalog/Catalog.h>
#include <Interpreters/Context.h>
#include <Parsers/ASTCreateQuery.h>
#include <Parsers/ParserCreateQuery.h>
#include <Parsers/formatAST.h>
#include <Parsers/parseQuery.h>
#include <Transaction/Actions/DDLCreateAction.h>
#include <Transaction/Actions/DDLDropAction.h>
#include <Transaction/ICnchTransaction.h>
#include <Transaction/TransactionCoordinatorRcCnch.h>
#include <Common/StringUtils/StringUtils.h>
#include <common/scope_guard.h>
#include <Common/Exception.h>
#include <common/logger_useful.h>
#include <Transaction/Actions/DDLRenameAction.h>

namespace DB
{

namespace ErrorCodes
{
    extern const int CNCH_TRANSACTION_NOT_INITIALIZED;
    extern const int SYSTEM_ERROR;
    extern const int TABLE_ALREADY_EXISTS;
    extern const int NOT_IMPLEMENTED;
}

class CnchDatabaseTablesSnapshotIterator final : public DatabaseTablesSnapshotIterator
{
public:
    using DatabaseTablesSnapshotIterator::DatabaseTablesSnapshotIterator;
    UUID uuid() const override { return table()->getStorageID().uuid; }
};

DatabaseCnch::DatabaseCnch(const String & name_, UUID uuid, ContextPtr local_context)
    : IDatabase(name_)
    , WithContext(local_context->getGlobalContext())
    , db_uuid(uuid)
    , log(&Poco::Logger::get("DatabaseCnch (" + name_ + ")"))
{
    LOG_DEBUG(log, "Create database {} in query {}", database_name, local_context->getCurrentQueryId());
}

void DatabaseCnch::createTable(ContextPtr local_context, const String & table_name, const StoragePtr & table, const ASTPtr & query)
{
    LOG_DEBUG(log, "Create table {} in query {}", table_name, local_context->getCurrentQueryId());
    auto txn = local_context->getCurrentTransaction();
    if (!txn)
        throw Exception("Cnch transaction is not initialized", ErrorCodes::CNCH_TRANSACTION_NOT_INITIALIZED);
    if (!query->as<ASTCreateQuery>())
        throw Exception(ErrorCodes::LOGICAL_ERROR, "Query is not create query");
    auto create_query = query->as<ASTCreateQuery &>();
<<<<<<< HEAD
    if ((!create_query.is_dictionary) && (!create_query.isView()) &&
=======
    if (create_query.isView())
        throw Exception(ErrorCodes::NOT_IMPLEMENTED, "Cnch database hasn't supported views");
    if ((!create_query.is_dictionary) &&
>>>>>>> a1a5509e
        (!startsWith(create_query.storage->engine->name, "Cnch")))
        throw Exception(ErrorCodes::SUPPORT_IS_DISABLED, "Cnch database only suport creating Cnch tables");

    String statement = serializeAST(*query);
    CreateActionParams params = {getDatabaseName(), table_name, table->getStorageUUID(), statement, create_query.attach, table->isDictionary()};
    auto create_table = txn->createAction<DDLCreateAction>(std::move(params));
    txn->appendAction(std::move(create_table));
    txn->commitV1();
    LOG_TRACE(log, "Successfully create table {} in query {}", table_name, local_context->getCurrentQueryId());
}

void DatabaseCnch::dropTable(ContextPtr local_context, const String & table_name, bool no_delay)
{
    LOG_DEBUG(log, "Drop table {} in query {}, no delay {}", table_name, local_context->getCurrentQueryId(), no_delay);

    auto txn = local_context->getCurrentTransaction();

    if (!txn)
        throw Exception("Cnch transaction is not initialized", ErrorCodes::CNCH_TRANSACTION_NOT_INITIALIZED);

    StoragePtr storage = local_context->getCnchCatalog()->tryGetTable(*local_context, getDatabaseName(), table_name, TxnTimestamp::maxTS());
    bool is_dictionary = false;
    TxnTimestamp previous_version = 0;
    if (!storage)
    {
        if (!local_context->getCnchCatalog()->isDictionaryExists(getDatabaseName(), table_name))
            throw Exception("Can't get storage for table " + table_name, ErrorCodes::SYSTEM_ERROR);
        else
            is_dictionary = true;
    }
    else
    {
        previous_version = storage->commit_time;
    }

    DropActionParams params{getDatabaseName(), table_name, previous_version, ASTDropQuery::Kind::Drop, is_dictionary};
    auto drop_action = txn->createAction<DDLDropAction>(std::move(params), std::vector{std::move(storage)});
    txn->appendAction(std::move(drop_action));
    txn->commitV1();
}

void DatabaseCnch::drop(ContextPtr local_context)
{
    LOG_DEBUG(log, "Drop database {} in query {}", database_name, local_context->getCurrentQueryId());

    auto txn = local_context->getCurrentTransaction();

    if (!txn)
        throw Exception("Cnch transaction is not initialized", ErrorCodes::CNCH_TRANSACTION_NOT_INITIALIZED);

    // get the lock of tables in current database
    std::vector<StoragePtr> tables_to_drop;
    std::vector<IntentLockPtr> locks;

    for (auto iterator = getTablesIterator(getContext(), [](const String &) { return true; }); iterator->isValid(); iterator->next())
    {
        StoragePtr table = iterator->table();
        const auto & storage_id = table->getStorageID();
        locks.emplace_back(txn->createIntentLock(IntentLock::TB_LOCK_PREFIX, storage_id.database_name, storage_id.table_name));
        tables_to_drop.emplace_back(table);
    }

    for (const auto & lock : locks)
        lock->lock();

    DropActionParams params{getDatabaseName(), "", commit_time, ASTDropQuery::Kind::Drop};
    auto drop_action = txn->createAction<DDLDropAction>(std::move(params));
    txn->appendAction(std::move(drop_action));
    txn->commitV1();
}

void DatabaseCnch::detachTablePermanently(ContextPtr local_context, const String & table_name)
{
    TransactionCnchPtr txn = local_context->getCurrentTransaction();

    if (!txn)
        throw Exception("Cnch transaction is not initialized", ErrorCodes::CNCH_TRANSACTION_NOT_INITIALIZED);

    StoragePtr storage = local_context->getCnchCatalog()->tryGetTable(*local_context, getDatabaseName(), table_name, TxnTimestamp::maxTS());
    bool is_dictionary = false;
    TxnTimestamp previous_version = 0;
    if (!storage)
    {
        if (!local_context->getCnchCatalog()->isDictionaryExists(getDatabaseName(), table_name))
            throw Exception("Can't get storage for table " + table_name, ErrorCodes::SYSTEM_ERROR);
        else
            is_dictionary = true;
    }
    else
        previous_version = storage->commit_time;

    /// detach table action
    DropActionParams params{getDatabaseName(), table_name, previous_version, ASTDropQuery::Kind::Detach, is_dictionary};
    auto detach_action = txn->createAction<DDLDropAction>(std::move(params), std::vector{storage});
    txn->appendAction(std::move(detach_action));
    txn->commitV1();
}

ASTPtr DatabaseCnch::getCreateDatabaseQuery() const
{
    auto settings = getContext()->getSettingsRef();
    String query = "CREATE DATABASE " + backQuoteIfNeed(getDatabaseName()) + " ENGINE = Cnch";
    ParserCreateQuery parser(ParserSettings::valueOf(settings.dialect_type));
    ASTPtr ast = parseQuery(parser, query.data(), query.data() + query.size(), "", 0, settings.max_parser_depth);
    return ast;
}

bool DatabaseCnch::isTableExist(const String & name, ContextPtr local_context) const
{
    return (local_context->getCnchCatalog()->isTableExists(getDatabaseName(), name, local_context->getCurrentTransactionID().toUInt64())) ||
        (local_context->getCnchCatalog()->isDictionaryExists(getDatabaseName(), name));
}

StoragePtr DatabaseCnch::tryGetTable(const String & name, ContextPtr local_context) const
{
    try
    {
        auto res = tryGetTableImpl(name, local_context);
        if (res && !res->is_detached && !res->is_dropped)
            return res;
    }
    catch (Exception & e)
    {
        if (e.code() != ErrorCodes::UNKNOWN_TABLE)
            throw e;
    }
    return nullptr;
}

DatabaseTablesIteratorPtr DatabaseCnch::getTablesIterator(ContextPtr local_context, const FilterByNameFunction & filter_by_table_name)
{
    Tables tables;
    Strings names = local_context->getCnchCatalog()->getTablesInDB(getDatabaseName());
    std::for_each(names.begin(), names.end(), [this, &local_context, &tables](const String & name) {
        StoragePtr storage = tryGetTableImpl(name, local_context);
        if (!storage)
            throw Exception("Can't get storage for table " + name, ErrorCodes::UNKNOWN_TABLE);
        if (storage->is_detached || storage->is_dropped)
            return;
        /// debug
        StorageID storage_id = storage->getStorageID();
        LOG_DEBUG(
            log,
            "UUID {} database {} table {}",
            UUIDHelpers::UUIDToString(storage_id.uuid),
            storage_id.getDatabaseName(),
            storage_id.getTableName());
        /// end debug
        tables.try_emplace(name, std::move(storage));
    });

    if (!filter_by_table_name)
        return std::make_unique<CnchDatabaseTablesSnapshotIterator>(std::move(tables), database_name);

    Tables filtered_tables;
    for (const auto & [table_name, storage] : tables)
        if (filter_by_table_name(table_name))
            filtered_tables.emplace(table_name, storage);

    return std::make_unique<CnchDatabaseTablesSnapshotIterator>(std::move(filtered_tables), database_name);
}

bool DatabaseCnch::empty() const
{
    Strings tables = getContext()->getCnchCatalog()->getTablesInDB(getDatabaseName());
    return tables.empty();
}

ASTPtr DatabaseCnch::getCreateTableQueryImpl(const String & name, ContextPtr local_context, bool throw_on_error) const
{
    StoragePtr storage = getContext()->getCnchCatalog()->tryGetTable(
            *local_context, getDatabaseName(), name, local_context->getCurrentTransactionID().toUInt64());

    if (!storage)
    {
        try
        {
            return getContext()->getCnchCatalog()->getCreateDictionary(getDatabaseName(), name);
        }
        catch (...)
        {
            if (throw_on_error)
                throw;
            else
                LOG_DEBUG(
                    log,
                    "Fail to get create query for dictionary {} in datase {} query id {}",
                    name,
                    getDatabaseName(),
                    local_context->getCurrentQueryId());
        }
    }

    if ((!storage) && throw_on_error)
        throw Exception("Table " + getDatabaseName() + "." + name + " doesn't exist.", ErrorCodes::UNKNOWN_TABLE);

    if (!storage)
        return {};

    String create_table_query = storage->getCreateTableSql();
    ParserCreateQuery p_create_query;
    ASTPtr ast{};
    try
    {
        ast = parseQuery(
            p_create_query,
            create_table_query,
            local_context->getSettingsRef().max_query_size,
            local_context->getSettingsRef().max_parser_depth);
    }
    catch (...)
    {
        if (throw_on_error)
            throw;
        else
            LOG_DEBUG(
                log,
                "Fail to parseQuery for table {} in datase {} query id {}, create query {}",
                name,
                getDatabaseName(),
                local_context->getCurrentQueryId(),
                create_table_query);
    }

    return ast;
}

void DatabaseCnch::createEntryInCnchCatalog(ContextPtr local_context) const
{
    auto txn = local_context->getCurrentTransaction();
    if (!txn)
        throw Exception("Cnch transaction is not initialized", ErrorCodes::CNCH_TRANSACTION_NOT_INITIALIZED);

    CreateActionParams params = {getDatabaseName(), "", getUUID(), ""};
    auto create_db = txn->createAction<DDLCreateAction>(std::move(params));
    txn->appendAction(std::move(create_db));
    txn->commitV1();
}

StoragePtr DatabaseCnch::tryGetTableImpl(const String & name, ContextPtr local_context) const
{
    TransactionCnchPtr cnch_txn = local_context->getCurrentTransaction();
    const TxnTimestamp & start_time = cnch_txn ? cnch_txn->getStartTime() : TxnTimestamp{local_context->getTimestamp()};

    StoragePtr storage_ptr = getContext()->getCnchCatalog()->tryGetTable(*local_context, getDatabaseName(), name, start_time);
    if (!storage_ptr)
        storage_ptr = getContext()->getCnchCatalog()->tryGetDictionary(database_name, name, local_context);

    return storage_ptr;
}

void DatabaseCnch::renameDatabase(ContextPtr local_context, const String & new_name)
{
    auto txn = local_context->getCurrentTransaction();
    RenameActionParams params;
    params.db_params = RenameActionParams::RenameDBParams{database_name, new_name, {}};
    params.type = RenameActionParams::Type::RENAME_DB;
    auto rename = txn->createAction<DDLRenameAction>(std::move(params));
    txn->appendAction(std::move(rename));
    txn->commitV1();
}

void DatabaseCnch::renameTable(
    ContextPtr local_context, const String & table_name, IDatabase & to_database, const String & to_table_name, bool /*exchange*/, bool /*dictionary*/)
{
    auto txn = local_context->getCurrentTransaction();
    if (to_database.isTableExist(to_table_name, local_context))
        throw Exception("Table " + to_database.getDatabaseName() + "." + to_table_name + " already exists.", ErrorCodes::TABLE_ALREADY_EXISTS);
    StoragePtr from_table = tryGetTable(table_name, local_context);
    if (!from_table)
        throw Exception("Table " + database_name + "." + table_name + " doesn't exist.", ErrorCodes::UNKNOWN_TABLE);
    std::vector<IntentLockPtr> locks;

    if (std::make_pair(database_name, table_name)
        < std::make_pair(to_database.getDatabaseName(), to_table_name))
    {
        locks.push_back(txn->createIntentLock(IntentLock::TB_LOCK_PREFIX, database_name, from_table->getStorageID().table_name));
        locks.push_back(txn->createIntentLock(IntentLock::TB_LOCK_PREFIX, to_database.getDatabaseName(), to_table_name));
    }
    else
    {
        locks.push_back(txn->createIntentLock(IntentLock::TB_LOCK_PREFIX, to_database.getDatabaseName(), to_table_name));
        locks.push_back(txn->createIntentLock(IntentLock::TB_LOCK_PREFIX, database_name, from_table->getStorageID().table_name));
    }

    std::lock(*locks[0], *locks[1]);

    RenameActionParams params;
    params.table_params = RenameActionParams::RenameTableParams{database_name, table_name, from_table->getStorageUUID(), to_database.getDatabaseName(), to_table_name};
    auto rename_table = txn->createAction<DDLRenameAction>(std::move(params));
    txn->appendAction(std::move(rename_table));
    /// Commit in InterpreterRenameQuery because we can rename multiple tables in a same transaction
}

}<|MERGE_RESOLUTION|>--- conflicted
+++ resolved
@@ -52,13 +52,7 @@
     if (!query->as<ASTCreateQuery>())
         throw Exception(ErrorCodes::LOGICAL_ERROR, "Query is not create query");
     auto create_query = query->as<ASTCreateQuery &>();
-<<<<<<< HEAD
     if ((!create_query.is_dictionary) && (!create_query.isView()) &&
-=======
-    if (create_query.isView())
-        throw Exception(ErrorCodes::NOT_IMPLEMENTED, "Cnch database hasn't supported views");
-    if ((!create_query.is_dictionary) &&
->>>>>>> a1a5509e
         (!startsWith(create_query.storage->engine->name, "Cnch")))
         throw Exception(ErrorCodes::SUPPORT_IS_DISABLED, "Cnch database only suport creating Cnch tables");
 
