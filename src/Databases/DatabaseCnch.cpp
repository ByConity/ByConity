--- conflicted
+++ resolved
@@ -53,14 +53,9 @@
         throw Exception(ErrorCodes::LOGICAL_ERROR, "Query is not create query");
     auto create_query = query->as<ASTCreateQuery &>();
     if (create_query.isView())
-<<<<<<< HEAD
         throw Exception(ErrorCodes::NOT_IMPLEMENTED, "Cnch database hasn't supported views");
-    if (!startsWith(create_query.storage->engine->name, "Cnch"))
-=======
-        throw Exception(ErrorCodes::NOT_IMPLEMENTED, "Cnch database hasn't supported views, stay tuned");
     if ((!create_query.is_dictionary) &&
         (!startsWith(create_query.storage->engine->name, "Cnch")))
->>>>>>> a559185f
         throw Exception(ErrorCodes::SUPPORT_IS_DISABLED, "Cnch database only suport creating Cnch tables");
 
     String statement = serializeAST(*query);
