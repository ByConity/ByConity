/*
 * Copyright 2016-2023 ClickHouse, Inc.
 * Licensed under the Apache License, Version 2.0 (the "License");
 * you may not use this file except in compliance with the License.
 * You may obtain a copy of the License at
 *
 * http://www.apache.org/licenses/LICENSE-2.0
 *
 * Unless required by applicable law or agreed to in writing, software
 * distributed under the License is distributed on an "AS IS" BASIS,
 * WITHOUT WARRANTIES OR CONDITIONS OF ANY KIND, either express or implied.
 * See the License for the specific language governing permissions and
 * limitations under the License.
 */


/*
 * This file may have been modified by Bytedance Ltd. and/or its affiliates (“ Bytedance's Modifications”).
 * All Bytedance's Modifications are Copyright (2023) Bytedance Ltd. and/or its affiliates.
 */

#include <Common/ProfileEvents.h>
#include <Common/CurrentThread.h>
#include <Common/typeid_cast.h>
#include <Columns/ColumnArray.h>

/// Available events. Add something here as you wish.
#define APPLY_FOR_EVENTS(M) \
    M(Query, "Number of queries to be interpreted and potentially executed. Does not include queries that failed to parse or were rejected due to AST size limits, quota limits or limits on the number of simultaneously running queries. May include internal queries initiated by ClickHouse itself. Does not count subqueries.") \
    M(VwQuery, "Number of queries started to be interpreted and maybe executed that belongs to a virtual warehouse.") \
    M(SelectQuery, "Same as Query, but only for SELECT queries.") \
    M(InsertQuery, "Same as Query, but only for INSERT queries.") \
    M(FailedQuery, "Number of failed queries.") \
    M(FailedSelectQuery, "Same as FailedQuery, but only for SELECT queries.") \
    M(FailedInsertQuery, "Same as FailedQuery, but only for INSERT queries.") \
    M(InsufficientConcurrencyQuery, "Number of queries that are cancelled due to insufficient concurrency") \
    M(QueryTimeMicroseconds, "Total time of all queries.") \
    M(SelectQueryTimeMicroseconds, "Total time of SELECT queries.") \
    M(InsertQueryTimeMicroseconds, "Total time of INSERT queries.") \
    M(FileOpen, "Number of files opened.") \
    M(Seek, "Number of times the 'lseek' function was called.") \
    M(ReadBufferFromFileDescriptorRead, "Number of reads (read/pread) from a file descriptor. Does not include sockets.") \
    M(ReadBufferFromFileDescriptorReadFailed, "Number of times the read (read/pread) from a file descriptor have failed.") \
    M(ReadBufferFromFileDescriptorReadBytes, "Number of bytes read from file descriptors. If the file is compressed, this will show the compressed data size.") \
    M(WriteBufferFromFileDescriptorWrite, "Number of writes (write/pwrite) to a file descriptor. Does not include sockets.") \
    M(WriteBufferFromFileDescriptorWriteFailed, "Number of times the write (write/pwrite) to a file descriptor have failed.") \
    M(WriteBufferFromFileDescriptorWriteBytes, "Number of bytes written to file descriptors. If the file is compressed, this will show compressed data size.") \
    M(ReadBufferAIORead, "") \
    M(ReadBufferAIOReadBytes, "") \
    M(WriteBufferAIOWrite, "") \
    M(WriteBufferAIOWriteBytes, "") \
    M(ReadCompressedBytes, "Number of bytes (the number of bytes before decompression) read from compressed sources (files, network).") \
    M(CompressedReadBufferBlocks, "Number of compressed blocks (the blocks of data that are compressed independent of each other) read from compressed sources (files, network).") \
    M(CompressedReadBufferBytes, "Number of uncompressed bytes (the number of bytes after decompression) read from compressed sources (files, network).") \
    M(UncompressedCacheHits, "") \
    M(UncompressedCacheMisses, "") \
    M(UncompressedCacheWeightLost, "") \
    M(MMappedFileCacheHits, "") \
    M(MMappedFileCacheMisses, "") \
    M(IOBufferAllocs, "") \
    M(IOBufferAllocBytes, "") \
    M(ArenaAllocChunks, "") \
    M(ArenaAllocBytes, "") \
    M(FunctionExecute, "") \
    M(TableFunctionExecute, "") \
    M(MarkCacheHits, "") \
    M(MarkCacheMisses, "") \
    M(PrimaryIndexCacheHits, "") \
    M(PrimaryIndexCacheMisses, "") \
    M(QueryCacheHits, "") \
    M(QueryCacheMisses, "") \
    M(ChecksumsCacheHits, "") \
    M(ChecksumsCacheMisses, "") \
    M(CreatedReadBufferOrdinary, "") \
    M(CreatedReadBufferAIO, "") \
    M(CreatedReadBufferAIOFailed, "") \
    M(CreatedReadBufferMMap, "") \
    M(CreatedReadBufferMMapFailed, "") \
    M(DiskReadElapsedMicroseconds, "Total time spent waiting for read syscall. This include reads from page cache.") \
    M(DiskWriteElapsedMicroseconds, "Total time spent waiting for write syscall. This include writes to page cache.") \
    M(NetworkReceiveElapsedMicroseconds, "Total time spent waiting for data to receive or receiving data from network. Only ClickHouse-related network interaction is included, not by 3rd party libraries.") \
    M(NetworkSendElapsedMicroseconds, "Total time spent waiting for data to send to network or sending data to network. Only ClickHouse-related network interaction is included, not by 3rd party libraries..") \
    M(NetworkReceiveBytes, "Total number of bytes received from network. Only ClickHouse-related network interaction is included, not by 3rd party libraries.") \
    M(NetworkSendBytes, "Total number of bytes send to network. Only ClickHouse-related network interaction is included, not by 3rd party libraries.") \
    M(ThrottlerSleepMicroseconds, "Total time a query was sleeping to conform the 'max_network_bandwidth' setting.") \
    \
    M(QueryMaskingRulesMatch, "Number of times query masking rules was successfully matched.") \
    \
    M(ReplicatedPartFetches, "Number of times a data part was downloaded from replica of a ReplicatedMergeTree table.") \
    M(ReplicatedPartFailedFetches, "Number of times a data part was failed to download from replica of a ReplicatedMergeTree table.") \
    M(ObsoleteReplicatedParts, "") \
    M(ReplicatedPartMerges, "Number of times data parts of ReplicatedMergeTree tables were successfully merged.") \
    M(ReplicatedPartFetchesOfMerged, "Number of times we prefer to download already merged part from replica of ReplicatedMergeTree table instead of performing a merge ourself (usually we prefer doing a merge ourself to save network traffic). This happens when we have not all source parts to perform a merge or when the data part is old enough.") \
    M(ReplicatedPartMutations, "") \
    M(ReplicatedPartChecks, "") \
    M(ReplicatedPartChecksFailed, "") \
    M(ReplicatedDataLoss, "Number of times a data part that we wanted doesn't exist on any replica (even on replicas that are offline right now). That data parts are definitely lost. This is normal due to asynchronous replication (if quorum inserts were not enabled), when the replica on which the data part was written was failed and when it became online after fail it doesn't contain that data part.") \
    \
    M(InsertedRows, "Number of rows INSERTed to all tables.") \
    M(InsertedBytes, "Number of bytes (uncompressed; for columns as they stored in memory) INSERTed to all tables.") \
    M(DelayedInserts, "Number of times the INSERT of a block to a MergeTree table was throttled due to high number of active data parts for partition.") \
    M(RejectedInserts, "Number of times the INSERT of a block to a MergeTree table was rejected with 'Too many parts' exception due to high number of active data parts for partition.") \
    M(DelayedInsertsMilliseconds, "Total number of milliseconds spent while the INSERT of a block to a MergeTree table was throttled due to high number of active data parts for partition.") \
    M(DistributedDelayedInserts, "Number of times the INSERT of a block to a Distributed table was throttled due to high number of pending bytes.") \
    M(DistributedRejectedInserts, "Number of times the INSERT of a block to a Distributed table was rejected with 'Too many bytes' exception due to high number of pending bytes.") \
    M(DistributedDelayedInsertsMilliseconds, "Total number of milliseconds spent while the INSERT of a block to a Distributed table was throttled due to high number of pending bytes.") \
    M(DuplicatedInsertedBlocks, "Number of times the INSERTed block to a ReplicatedMergeTree table was deduplicated.") \
    \
    M(ZooKeeperInit, "") \
    M(ZooKeeperTransactions, "") \
    M(ZooKeeperList, "") \
    M(ZooKeeperCreate, "") \
    M(ZooKeeperRemove, "") \
    M(ZooKeeperExists, "") \
    M(ZooKeeperGet, "") \
    M(ZooKeeperSet, "") \
    M(ZooKeeperMulti, "") \
    M(ZooKeeperCheck, "") \
    M(ZooKeeperClose, "") \
    M(ZooKeeperWatchResponse, "") \
    M(ZooKeeperUserExceptions, "") \
    M(ZooKeeperHardwareExceptions, "") \
    M(ZooKeeperOtherExceptions, "") \
    M(ZooKeeperWaitMicroseconds, "") \
    M(ZooKeeperBytesSent, "") \
    M(ZooKeeperBytesReceived, "") \
    \
    M(StorageMemoryFlush, "") \
    M(StorageMemoryErrorOnFlush, "") \
    M(StorageMemoryPassedAllMinThresholds, "") \
    M(StorageMemoryPassedTimeMaxThreshold, "") \
    M(StorageMemoryPassedRowsMaxThreshold, "") \
    M(StorageMemoryPassedBytesMaxThreshold, "") \
    \
    M(DistributedConnectionFailTry, "Total count when distributed connection fails with retry") \
    M(DistributedConnectionMissingTable, "") \
    M(DistributedConnectionStaleReplica, "") \
    M(DistributedConnectionFailAtAll, "Total count when distributed connection fails after all retries finished") \
    \
    M(HedgedRequestsChangeReplica, "Total count when timeout for changing replica expired in hedged requests.") \
    \
    M(CompileFunction, "Number of times a compilation of generated LLVM code (to create fused function for complex expressions) was initiated.") \
    M(CompiledFunctionExecute, "Number of times a compiled function was executed.") \
    M(CompileExpressionsMicroseconds, "Total time spent for compilation of expressions to LLVM code.") \
    M(CompileExpressionsBytes, "Number of bytes used for expressions compilation.") \
    \
    M(ExternalSortWritePart, "") \
    M(ExternalSortMerge, "") \
    M(ExternalAggregationWritePart, "") \
    M(ExternalAggregationMerge, "") \
    M(ExternalAggregationCompressedBytes, "") \
    M(ExternalAggregationUncompressedBytes, "") \
    \
    M(SlowRead, "Number of reads from a file that were slow. This indicate system overload. Thresholds are controlled by read_backoff_* settings.") \
    M(ReadBackoff, "Number of times the number of query processing threads was lowered due to slow reads.") \
    \
    M(ReplicaYieldLeadership, "Number of times Replicated table was yielded its leadership due to large replication lag relative to other replicas.") \
    M(ReplicaPartialShutdown, "How many times Replicated table has to deinitialize its state due to session expiration in ZooKeeper. The state is reinitialized every time when ZooKeeper is available again.") \
    \
    M(SelectedParts, "Number of data parts selected to read from a MergeTree table.") \
    M(SelectedRanges, "Number of (non-adjacent) ranges in all data parts selected to read from a MergeTree table.") \
    M(SelectedMarks, "Number of marks (index granules) selected to read from a MergeTree table.") \
    M(SelectedRows, "Number of rows SELECTed from all tables.") \
    M(SelectedBytes, "Number of bytes (uncompressed; for columns as they stored in memory) SELECTed from all tables.") \
    \
    M(Manipulation, "Number of manipulations.") \
    M(ManipulationSuccess, "Number of success manipulations.") \
    M(Merge, "Number of launched background merges.") \
    M(MergedRows, "Rows read for background merges. This is the number of rows before merge.") \
    M(MergedUncompressedBytes, "Uncompressed bytes (for columns as they stored in memory) that was read for background merges. This is the number before merge.") \
    M(MergesTimeMilliseconds, "Total time spent for background merges.")\
    \
    M(MergeTreeDataWriterRows, "Number of rows INSERTed to MergeTree tables.") \
    M(MergeTreeDataWriterUncompressedBytes, "Uncompressed bytes (for columns as they stored in memory) INSERTed to MergeTree tables.") \
    M(MergeTreeDataWriterCompressedBytes, "Bytes written to filesystem for data INSERTed to MergeTree tables.") \
    M(MergeTreeDataWriterBlocks, "Number of blocks INSERTed to MergeTree tables. Each block forms a data part of level zero.") \
    M(MergeTreeDataWriterBlocksAlreadySorted, "Number of blocks INSERTed to MergeTree tables that appeared to be already sorted.") \
    \
    M(MergeTreeDataProjectionWriterRows, "Number of rows INSERTed to MergeTree tables projection.") \
    M(MergeTreeDataProjectionWriterUncompressedBytes, "Uncompressed bytes (for columns as they stored in memory) INSERTed to MergeTree tables projection.") \
    M(MergeTreeDataProjectionWriterCompressedBytes, "Bytes written to filesystem for data INSERTed to MergeTree tables projection.") \
    M(MergeTreeDataProjectionWriterBlocks, "Number of blocks INSERTed to MergeTree tables projection. Each block forms a data part of level zero.") \
    M(MergeTreeDataProjectionWriterBlocksAlreadySorted, "Number of blocks INSERTed to MergeTree tables projection that appeared to be already sorted.") \
    \
    M(CannotRemoveEphemeralNode, "Number of times an error happened while trying to remove ephemeral node. This is not an issue, because our implementation of ZooKeeper library guarantee that the session will expire and the node will be removed.") \
    \
    M(RegexpCreated, "Compiled regular expressions. Identical regular expressions compiled just once and cached forever.") \
    M(ContextLock, "Number of times the lock of Context was acquired or tried to acquire. This is global lock.") \
    \
    M(StorageBufferFlush, "") \
    M(StorageBufferErrorOnFlush, "") \
    M(StorageBufferPassedAllMinThresholds, "") \
    M(StorageBufferPassedTimeMaxThreshold, "") \
    M(StorageBufferPassedRowsMaxThreshold, "") \
    M(StorageBufferPassedBytesMaxThreshold, "") \
    M(StorageBufferPassedTimeFlushThreshold, "") \
    M(StorageBufferPassedRowsFlushThreshold, "") \
    M(StorageBufferPassedBytesFlushThreshold, "") \
    M(StorageBufferLayerLockReadersWaitMilliseconds, "Time for waiting for Buffer layer during reading") \
    M(StorageBufferLayerLockWritersWaitMilliseconds, "Time for waiting free Buffer layer to write to (can be used to tune Buffer layers)") \
    \
    M(DictCacheKeysRequested, "") \
    M(DictCacheKeysRequestedMiss, "") \
    M(DictCacheKeysRequestedFound, "") \
    M(DictCacheKeysExpired, "") \
    M(DictCacheKeysNotFound, "") \
    M(DictCacheKeysHit, "") \
    M(DictCacheRequestTimeNs, "") \
    M(DictCacheRequests, "") \
    M(DictCacheLockWriteNs, "") \
    M(DictCacheLockReadNs, "") \
    \
    M(DistributedSyncInsertionTimeoutExceeded, "") \
    M(DataAfterMergeDiffersFromReplica, "") \
    M(DataAfterMutationDiffersFromReplica, "") \
    M(PolygonsAddedToPool, "") \
    M(PolygonsInPoolAllocatedBytes, "") \
    M(RWLockAcquiredReadLocks, "") \
    M(RWLockAcquiredWriteLocks, "") \
    M(RWLockReadersWaitMilliseconds, "") \
    M(RWLockWritersWaitMilliseconds, "") \
    M(DNSError, "Total count of errors in DNS resolution") \
    \
    M(RealTimeMicroseconds, "Total (wall clock) time spent in processing (queries and other tasks) threads (not that this is a sum).") \
    M(UserTimeMicroseconds, "Total time spent in processing (queries and other tasks) threads executing CPU instructions in user space. This include time CPU pipeline was stalled due to cache misses, branch mispredictions, hyper-threading, etc.") \
    M(SystemTimeMicroseconds, "Total time spent in processing (queries and other tasks) threads executing CPU instructions in OS kernel space. This include time CPU pipeline was stalled due to cache misses, branch mispredictions, hyper-threading, etc.") \
    M(SoftPageFaults, "") \
    M(HardPageFaults, "") \
    M(VoluntaryContextSwitches, "") \
    M(InvoluntaryContextSwitches, "") \
    \
    M(OSIOWaitMicroseconds, "Total time a thread spent waiting for a result of IO operation, from the OS point of view. This is real IO that doesn't include page cache.") \
    M(OSCPUWaitMicroseconds, "Total time a thread was ready for execution but waiting to be scheduled by OS, from the OS point of view.") \
    M(OSCPUVirtualTimeMicroseconds, "CPU time spent seen by OS. Does not include involuntary waits due to virtualization.") \
    M(OSReadBytes, "Number of bytes read from disks or block devices. Doesn't include bytes read from page cache. May include excessive data due to block size, readahead, etc.") \
    M(OSWriteBytes, "Number of bytes written to disks or block devices. Doesn't include bytes that are in page cache dirty pages. May not include data that was written by OS asynchronously.") \
    M(OSReadChars, "Number of bytes read from filesystem, including page cache.") \
    M(OSWriteChars, "Number of bytes written to filesystem, including page cache.") \
    \
    M(PerfCpuCycles, "Total cycles. Be wary of what happens during CPU frequency scaling.")  \
    M(PerfInstructions, "Retired instructions. Be careful, these can be affected by various issues, most notably hardware interrupt counts.") \
    M(PerfCacheReferences, "Cache accesses. Usually this indicates Last Level Cache accesses but this may vary depending on your CPU. This may include prefetches and coherency messages; again this depends on the design of your CPU.") \
    M(PerfCacheMisses, "Cache misses. Usually this indicates Last Level Cache misses; this is intended to be used in con‐junction with the PERFCOUNTHWCACHEREFERENCES event to calculate cache miss rates.") \
    M(PerfBranchInstructions, "Retired branch instructions. Prior to Linux 2.6.35, this used the wrong event on AMD processors.") \
    M(PerfBranchMisses, "Mispredicted branch instructions.") \
    M(PerfBusCycles, "Bus cycles, which can be different from total cycles.") \
    M(PerfStalledCyclesFrontend, "Stalled cycles during issue.") \
    M(PerfStalledCyclesBackend, "Stalled cycles during retirement.") \
    M(PerfRefCpuCycles, "Total cycles; not affected by CPU frequency scaling.") \
    \
    M(PerfCpuClock, "The CPU clock, a high-resolution per-CPU timer") \
    M(PerfTaskClock, "A clock count specific to the task that is running") \
    M(PerfContextSwitches, "Number of context switches") \
    M(PerfCpuMigrations, "Number of times the process has migrated to a new CPU") \
    M(PerfAlignmentFaults, "Number of alignment faults. These happen when unaligned memory accesses happen; the kernel can handle these but it reduces performance. This happens only on some architectures (never on x86).") \
    M(PerfEmulationFaults, "Number of emulation faults. The kernel sometimes traps on unimplemented instructions and emulates them for user space. This can negatively impact performance.") \
    M(PerfMinEnabledTime, "For all events, minimum time that an event was enabled. Used to track event multiplexing influence") \
    M(PerfMinEnabledRunningTime, "Running time for event with minimum enabled time. Used to track the amount of event multiplexing") \
    M(PerfDataTLBReferences, "Data TLB references") \
    M(PerfDataTLBMisses, "Data TLB misses") \
    M(PerfInstructionTLBReferences, "Instruction TLB references") \
    M(PerfInstructionTLBMisses, "Instruction TLB misses") \
    M(PerfLocalMemoryReferences, "Local NUMA node memory reads") \
    M(PerfLocalMemoryMisses, "Local NUMA node memory read misses") \
    \
    M(CreatedHTTPConnections, "Total amount of created HTTP connections (closed or opened).") \
    \
    M(CannotWriteToWriteBufferDiscard, "Number of stack traces dropped by query profiler or signal handler because pipe is full or cannot write to pipe.") \
    M(QueryProfilerSignalOverruns, "Number of times we drop processing of a signal due to overrun plus the number of signals that OS has not delivered due to overrun.") \
    \
    M(CreatedLogEntryForMerge, "Successfully created log entry to merge parts in ReplicatedMergeTree.") \
    M(NotCreatedLogEntryForMerge, "Log entry to merge parts in ReplicatedMergeTree is not created due to concurrent log update by another replica.") \
    M(CreatedLogEntryForMutation, "Successfully created log entry to mutate parts in ReplicatedMergeTree.") \
    M(NotCreatedLogEntryForMutation, "Log entry to mutate parts in ReplicatedMergeTree is not created due to concurrent log update by another replica.") \
    \
    M(S3ReadMicroseconds, "Time of GET and HEAD requests to S3 storage.") \
    M(S3ReadBytes, "Read bytes (incoming) in GET and HEAD requests to S3 storage.") \
    M(S3ReadRequestsCount, "Number of GET and HEAD requests to S3 storage.") \
    M(S3ReadRequestsErrors, "Number of non-throttling errors in GET and HEAD requests to S3 storage.") \
    M(S3ReadRequestsThrottling, "Number of 429 and 503 errors in GET and HEAD requests to S3 storage.") \
    M(S3ReadRequestsRedirects, "Number of redirects in GET and HEAD requests to S3 storage.") \
    \
    M(S3WriteMicroseconds, "Time of POST, DELETE, PUT and PATCH requests to S3 storage.") \
    M(S3WriteBytes, "Write bytes (outgoing) in POST, DELETE, PUT and PATCH requests to S3 storage.") \
    M(S3WriteRequestsCount, "Number of POST, DELETE, PUT and PATCH requests to S3 storage.") \
    M(S3WriteRequestsErrors, "Number of non-throttling errors in POST, DELETE, PUT and PATCH requests to S3 storage.") \
    M(S3WriteRequestsThrottling, "Number of 429 and 503 errors in POST, DELETE, PUT and PATCH requests to S3 storage.") \
    M(S3WriteRequestsRedirects, "Number of redirects in POST, DELETE, PUT and PATCH requests to S3 storage.") \
    \
    M(AggregationPreallocatedElementsInHashTables, "How many elements were preallocated in hash tables for aggregation.") \
    M(AggregationHashTablesInitializedAsTwoLevel, "How many hash tables were inited as two-level for aggregation.") \
    \
    M(QueryMemoryLimitExceeded, "Number of times when memory limit exceeded for query.") \
    M(MarkBitmapIndexReadMicroseconds, "Total time spent in reading mark bitmap index.") \
    \
    M(SDRequest, "Number requests sent to SD") \
    M(SDRequestFailed, "Number requests sent to SD that failed") \
    M(SDRequestUpstream, "Number requests sent to SD upstream") \
    M(SDRequestUpstreamFailed, "Number requests sent to SD upstream that failed") \
    \
    M(WriteBufferFromHdfsWriteBytes, "")\
    M(HDFSWriteElapsedMilliseconds, "")\
    M(WriteBufferFromHdfsWrite, "")\
    M(WriteBufferFromHdfsWriteFailed, "")\
    M(HdfsFileOpen, "")\
    M(ReadBufferFromHdfsRead, "")\
    M(ReadBufferFromHdfsReadFailed, "")\
    M(ReadBufferFromHdfsReadBytes, "")\
    M(HDFSReadElapsedMilliseconds, "")\
    M(HDFSSeek, "")\
    M(HDFSSeekElapsedMicroseconds, "")\
    M(HdfsGetBlkLocMicroseconds, "Total number of millisecons spent to call getBlockLocations") \
    M(HdfsSlowNodeCount, "Total number of millisecons spent to call getBlockLocations") \
    M(HdfsFailedNodeCount, "Total number of millisecons spent to call getBlockLocations")     \
    \
    M(DiskCacheGetMicroSeconds, "Total time for disk cache get operation") \
    M(DiskCacheAcquireStatsLock, "Total time for acquire table stats lock") \
    M(DiskCacheScheduleCacheTaskMicroSeconds, "Total time for schedule disk cache task") \
    M(DiskCacheUpdateStatsMicroSeconds, "Total time for update disk cache statistics") \
    M(DiskCacheGetMetaMicroSeconds, "Total time for disk cache get operations") \
    M(DiskCacheGetTotalOps, "Total count of disk cache get operations") \
    M(DiskCacheSetTotalOps, "Total count of disk cache set operations") \
    \
    M(CnchTxnAborted, "Total number of aborted transactions (excludes preempting transactions)") \
    M(CnchTxnCommitted, "Total number of committed transactions") \
    M(CnchTxnExpired, "Total number of expired transactions") \
    M(CnchTxnReadTxnCreated, "Total number of read only transaction created") \
    M(CnchTxnWriteTxnCreated, "Total number of write transaction created") \
    M(CnchTxnCommitV1Failed, "Number of commitV1 failures") \
    M(CnchTxnCommitV2Failed, "Number of commitV2 failures") \
    M(CnchTxnCommitV1ElapsedMilliseconds, "Total number of milliseconds spent to commitV1") \
    M(CnchTxnCommitV2ElapsedMilliseconds, "Total number of milliseconds spent to commitV2") \
    M(CnchTxnPrecommitElapsedMilliseconds, "Total number of milliseconds spent to preempt tranasctions") \
    M(CnchTxnCommitKVElapsedMilliseconds, "Total number of milliseconds spent to commit transaction in catalog") \
    M(CnchTxnCleanFailed, "Number of times clean a transaction was failed") \
    M(CnchTxnCleanElapsedMilliseconds, "Total number of milliseconds spent to clean transactions") \
    M(CnchTxnAllTransactionRecord, "Total number of transaction records") \
    M(CnchTxnFinishedTransactionRecord, "Total number of finished transaction records") \
    \
    M(IntentLockElapsedMilliseconds, "Total time spent to acquire intent locks") \
    M(IntentLockWriteIntentElapsedMilliseconds, "Total time spent to write intents") \
    M(IntentLockPreemptionElapsedMilliseconds, "Total time spent to preempt conflict locks") \
    M(TsCacheCheckElapsedMilliseconds, "Total number of milliseconds spent to check in Timestamp cache") \
    M(TsCacheUpdateElapsedMilliseconds, "Total number of milliseconds spent to update in Timestamp cache") \
    M(CatalogConstructorSuccess, "") \
    M(CatalogConstructorFailed, "") \
    M(CatalogTime, "Total time spent getting data parts from Catalog") \
    M(TotalPartitions, "Number of total partitions") \
    M(PrunedPartitions, "Number of pruned partitions") \
    M(UpdateTableStatisticsSuccess, "") \
    M(UpdateTableStatisticsFailed, "") \
    M(GetTableStatisticsSuccess, "") \
    M(GetTableStatisticsFailed, "") \
    M(GetAvailableTableStatisticsTagsSuccess, "") \
    M(GetAvailableTableStatisticsTagsFailed, "") \
    M(RemoveTableStatisticsSuccess, "") \
    M(RemoveTableStatisticsFailed, "") \
    M(UpdateColumnStatisticsSuccess, "") \
    M(UpdateColumnStatisticsFailed, "") \
    M(GetColumnStatisticsSuccess, "") \
    M(GetColumnStatisticsFailed, "") \
    M(GetAvailableColumnStatisticsTagsSuccess, "") \
    M(GetAvailableColumnStatisticsTagsFailed, "") \
    M(RemoveColumnStatisticsSuccess, "") \
    M(RemoveColumnStatisticsFailed, "") \
    M(CreateDatabaseSuccess, "") \
    M(CreateDatabaseFailed, "") \
    M(GetDatabaseSuccess, "") \
    M(GetDatabaseFailed, "") \
    M(IsDatabaseExistsSuccess, "") \
    M(IsDatabaseExistsFailed, "") \
    M(DropDatabaseSuccess, "") \
    M(DropDatabaseFailed, "") \
    M(RenameDatabaseSuccess, "") \
    M(RenameDatabaseFailed, "") \
    M(CreateTableSuccess, "") \
    M(CreateTableFailed, "") \
    M(DropTableSuccess, "") \
    M(DropTableFailed, "") \
    M(CreateUDFSuccess, "") \
    M(CreateUDFFailed, "") \
    M(DropUDFSuccess, "") \
    M(DropUDFFailed, "") \
    M(DetachTableSuccess, "") \
    M(DetachTableFailed, "") \
    M(AttachTableSuccess, "") \
    M(AttachTableFailed, "") \
    M(IsTableExistsSuccess, "") \
    M(IsTableExistsFailed, "") \
    M(AlterTableSuccess, "") \
    M(AlterTableFailed, "") \
    M(RenameTableSuccess, "") \
    M(RenameTableFailed, "") \
    M(SetWorkerGroupForTableSuccess, "") \
    M(SetWorkerGroupForTableFailed, "") \
    M(GetTableSuccess, "") \
    M(GetTableFailed, "") \
    M(TryGetTableSuccess, "") \
    M(TryGetTableFailed, "") \
    M(TryGetTableByUUIDSuccess, "") \
    M(TryGetTableByUUIDFailed, "") \
    M(GetTableByUUIDSuccess, "") \
    M(GetTableByUUIDFailed, "") \
    M(GetTablesInDBSuccess, "") \
    M(GetTablesInDBFailed, "") \
    M(GetAllViewsOnSuccess, "") \
    M(GetAllViewsOnFailed, "") \
    M(SetTableActivenessSuccess, "") \
    M(SetTableActivenessFailed, "") \
    M(GetTableActivenessSuccess, "") \
    M(GetTableActivenessFailed, "") \
    M(GetServerDataPartsInPartitionsSuccess, "") \
    M(GetServerDataPartsInPartitionsFailed, "") \
    M(GetAllServerDataPartsSuccess, "") \
    M(GetAllServerDataPartsFailed, "") \
    M(GetDataPartsByNamesSuccess, "") \
    M(GetDataPartsByNamesFailed, "") \
    M(GetStagedDataPartsByNamesSuccess, "") \
    M(GetStagedDataPartsByNamesFailed, "") \
    M(GetAllDeleteBitmapsSuccess, "") \
    M(GetAllDeleteBitmapsFailed, "") \
    M(GetStagedPartsSuccess, "") \
    M(GetStagedPartsFailed, "") \
    M(GetDeleteBitmapsInPartitionsSuccess, "") \
    M(GetDeleteBitmapsInPartitionsFailed, "") \
    M(GetDeleteBitmapByKeysSuccess, "") \
    M(GetDeleteBitmapByKeysFailed, "") \
    M(AddDeleteBitmapsSuccess, "") \
    M(AddDeleteBitmapsFailed, "") \
    M(RemoveDeleteBitmapsSuccess, "") \
    M(RemoveDeleteBitmapsFailed, "") \
    M(FinishCommitSuccess, "") \
    M(FinishCommitFailed, "") \
    M(GetKafkaOffsetsVoidSuccess, "") \
    M(GetKafkaOffsetsVoidFailed, "") \
    M(GetKafkaOffsetsTopicPartitionListSuccess, "") \
    M(GetKafkaOffsetsTopicPartitionListFailed, "") \
    M(ClearOffsetsForWholeTopicSuccess, "") \
    M(ClearOffsetsForWholeTopicFailed, "") \
    M(SetTransactionForKafkaConsumerSuccess, "") \
    M(SetTransactionForKafkaConsumerFailed, "") \
    M(GetTransactionForKafkaConsumerSuccess, "") \
    M(GetTransactionForKafkaConsumerFailed, "") \
    M(ClearKafkaTransactionsForTableSuccess, "") \
    M(ClearKafkaTransactionsForTableFailed, "") \
    M(DropAllPartSuccess, "") \
    M(DropAllPartFailed, "") \
    M(GetPartitionListSuccess, "") \
    M(GetPartitionListFailed, "") \
    M(GetPartitionsFromMetastoreSuccess, "") \
    M(GetPartitionsFromMetastoreFailed, "") \
    M(GetPartitionIDsSuccess, "") \
    M(GetPartitionIDsFailed, "") \
    M(CreateDictionarySuccess, "") \
    M(CreateDictionaryFailed, "") \
    M(GetCreateDictionarySuccess, "") \
    M(GetCreateDictionaryFailed, "") \
    M(DropDictionarySuccess, "") \
    M(DropDictionaryFailed, "") \
    M(DetachDictionarySuccess, "") \
    M(DetachDictionaryFailed, "") \
    M(AttachDictionarySuccess, "") \
    M(AttachDictionaryFailed, "") \
    M(GetDictionariesInDBSuccess, "") \
    M(GetDictionariesInDBFailed, "") \
    M(GetDictionarySuccess, "") \
    M(GetDictionaryFailed, "") \
    M(IsDictionaryExistsSuccess, "") \
    M(IsDictionaryExistsFailed, "") \
    M(TryLockPartInKVSuccess, "") \
    M(TryLockPartInKVFailed, "") \
    M(UnLockPartInKVSuccess, "") \
    M(UnLockPartInKVFailed, "") \
    M(TryResetAndLockConflictPartsInKVSuccess, "") \
    M(TryResetAndLockConflictPartsInKVFailed, "") \
    M(CreateTransactionRecordSuccess, "") \
    M(CreateTransactionRecordFailed, "") \
    M(RemoveTransactionRecordSuccess, "") \
    M(RemoveTransactionRecordFailed, "") \
    M(RemoveTransactionRecordsSuccess, "") \
    M(RemoveTransactionRecordsFailed, "") \
    M(GetTransactionRecordSuccess, "") \
    M(GetTransactionRecordFailed, "") \
    M(TryGetTransactionRecordSuccess, "") \
    M(TryGetTransactionRecordFailed, "") \
    M(SetTransactionRecordSuccess, "") \
    M(SetTransactionRecordFailed, "") \
    M(SetTransactionRecordWithRequestsSuccess, "") \
    M(SetTransactionRecordWithRequestsFailed, "") \
    M(SetTransactionRecordCleanTimeSuccess, "") \
    M(SetTransactionRecordCleanTimeFailed, "") \
    M(SetTransactionRecordStatusWithOffsetsSuccess, "") \
    M(SetTransactionRecordStatusWithOffsetsFailed, "") \
    M(RollbackTransactionSuccess, "") \
    M(RollbackTransactionFailed, "") \
    M(WriteIntentsSuccess, "") \
    M(WriteIntentsFailed, "") \
    M(TryResetIntentsIntentsToResetSuccess, "") \
    M(TryResetIntentsIntentsToResetFailed, "") \
    M(TryResetIntentsOldIntentsSuccess, "") \
    M(TryResetIntentsOldIntentsFailed, "") \
    M(ClearIntentsSuccess, "") \
    M(ClearIntentsFailed, "") \
    M(WritePartsSuccess, "") \
    M(WritePartsFailed, "") \
    M(SetCommitTimeSuccess, "") \
    M(SetCommitTimeFailed, "") \
    M(ClearPartsSuccess, "") \
    M(ClearPartsFailed, "") \
    M(WriteUndoBufferConstResourceSuccess, "") \
    M(WriteUndoBufferConstResourceFailed, "") \
    M(WriteUndoBufferNoConstResourceSuccess, "") \
    M(WriteUndoBufferNoConstResourceFailed, "") \
    M(ClearUndoBufferSuccess, "") \
    M(ClearUndoBufferFailed, "") \
    M(GetUndoBufferSuccess, "") \
    M(GetUndoBufferFailed, "") \
    M(GetAllUndoBufferSuccess, "") \
    M(GetAllUndoBufferFailed, "") \
    M(GetTransactionRecordsSuccess, "") \
    M(GetTransactionRecordsFailed, "") \
    M(GetTransactionRecordsTxnIdsSuccess, "") \
    M(GetTransactionRecordsTxnIdsFailed, "") \
    M(GetTransactionRecordsForGCSuccess, "") \
    M(GetTransactionRecordsForGCFailed, "") \
    M(ClearZombieIntentSuccess, "") \
    M(ClearZombieIntentFailed, "") \
    M(WriteFilesysLockSuccess, "") \
    M(WriteFilesysLockFailed, "") \
    M(GetFilesysLockSuccess, "") \
    M(GetFilesysLockFailed, "") \
    M(ClearFilesysLockDirSuccess, "") \
    M(ClearFilesysLockDirFailed, "") \
    M(ClearFilesysLockTxnIdSuccess, "") \
    M(ClearFilesysLockTxnIdFailed, "") \
    M(GetAllFilesysLockSuccess, "") \
    M(GetAllFilesysLockFailed, "") \
    M(InsertTransactionSuccess, "") \
    M(InsertTransactionFailed, "") \
    M(RemoveTransactionSuccess, "") \
    M(RemoveTransactionFailed, "") \
    M(GetActiveTransactionsSuccess, "") \
    M(GetActiveTransactionsFailed, "") \
    M(UpdateServerWorkerGroupSuccess, "") \
    M(UpdateServerWorkerGroupFailed, "") \
    M(GetWorkersInWorkerGroupSuccess, "") \
    M(GetWorkersInWorkerGroupFailed, "") \
    M(GetTableByIDSuccess, "") \
    M(GetTableByIDFailed, "") \
    M(GetTablesByIDSuccess, "") \
    M(GetTablesByIDFailed, "") \
    M(GetAllDataBasesSuccess, "") \
    M(GetAllDataBasesFailed, "") \
    M(GetAllTablesSuccess, "") \
    M(GetAllTablesFailed, "") \
    M(GetTrashTableIDIteratorSuccess, "") \
    M(GetTrashTableIDIteratorFailed, "") \
    M(GetAllUDFsSuccess, "") \
    M(GetAllUDFsFailed, "") \
    M(GetUDFByNameSuccess, "") \
    M(GetUDFByNameFailed, "") \
    M(GetTrashTableIDSuccess, "") \
    M(GetTrashTableIDFailed, "") \
    M(GetTablesInTrashSuccess, "") \
    M(GetTablesInTrashFailed, "") \
    M(GetDatabaseInTrashSuccess, "") \
    M(GetDatabaseInTrashFailed, "") \
    M(GetAllTablesIDSuccess, "") \
    M(GetAllTablesIDFailed, "") \
    M(GetTableIDByNameSuccess, "") \
    M(GetTableIDByNameFailed, "") \
    M(GetAllWorkerGroupsSuccess, "") \
    M(GetAllWorkerGroupsFailed, "") \
    M(GetAllDictionariesSuccess, "") \
    M(GetAllDictionariesFailed, "") \
    M(ClearDatabaseMetaSuccess, "") \
    M(ClearDatabaseMetaFailed, "") \
    M(ClearTableMetaForGCSuccess, "") \
    M(ClearTableMetaForGCFailed, "") \
    M(ClearDataPartsMetaSuccess, "") \
    M(ClearDataPartsMetaFailed, "") \
    M(ClearStagePartsMetaSuccess, "") \
    M(ClearStagePartsMetaFailed, "") \
    M(ClearDataPartsMetaForTableSuccess, "") \
    M(ClearDataPartsMetaForTableFailed, "") \
    M(GetSyncListSuccess, "") \
    M(GetSyncListFailed, "") \
    M(ClearSyncListSuccess, "") \
    M(ClearSyncListFailed, "") \
    M(GetServerPartsByCommitTimeSuccess, "") \
    M(GetServerPartsByCommitTimeFailed, "") \
    M(CreateRootPathSuccess, "") \
    M(CreateRootPathFailed, "") \
    M(DeleteRootPathSuccess, "") \
    M(DeleteRootPathFailed, "") \
    M(GetAllRootPathSuccess, "") \
    M(GetAllRootPathFailed, "") \
    M(CreateMutationSuccess, "") \
    M(CreateMutationFailed, "") \
    M(RemoveMutationSuccess, "") \
    M(RemoveMutationFailed, "") \
    M(GetAllMutationsStorageIdSuccess, "") \
    M(GetAllMutationsStorageIdFailed, "") \
    M(GetAllMutationsSuccess, "") \
    M(GetAllMutationsFailed, "") \
    M(SetTableClusterStatusSuccess, "") \
    M(SetTableClusterStatusFailed, "") \
    M(GetTableClusterStatusSuccess, "") \
    M(GetTableClusterStatusFailed, "") \
    M(IsTableClusteredSuccess, "") \
    M(IsTableClusteredFailed, "") \
    M(SetTablePreallocateVWSuccess, "") \
    M(SetTablePreallocateVWFailed, "") \
    M(GetTablePreallocateVWSuccess, "") \
    M(GetTablePreallocateVWFailed, "") \
    M(GetTablePartitionMetricsSuccess, "") \
    M(GetTablePartitionMetricsFailed, "") \
    M(GetTablePartitionMetricsFromMetastoreSuccess, "") \
    M(GetTablePartitionMetricsFromMetastoreFailed, "") \
    M(UpdateTopologiesSuccess, "") \
    M(UpdateTopologiesFailed, "") \
    M(GetTopologiesSuccess, "") \
    M(GetTopologiesFailed, "") \
    M(GetTrashDBVersionsSuccess, "") \
    M(GetTrashDBVersionsFailed, "") \
    M(UndropDatabaseSuccess, "") \
    M(UndropDatabaseFailed, "") \
    M(GetTrashTableVersionsSuccess, "") \
    M(GetTrashTableVersionsFailed, "") \
    M(UndropTableSuccess, "") \
    M(UndropTableFailed, "") \
    M(UpdateResourceGroupSuccess, "") \
    M(UpdateResourceGroupFailed, "") \
    M(GetResourceGroupSuccess, "") \
    M(GetResourceGroupFailed, "") \
    M(RemoveResourceGroupSuccess, "") \
    M(RemoveResourceGroupFailed, "") \
    M(GetInsertionLabelKeySuccess, "") \
    M(GetInsertionLabelKeyFailed, "") \
    M(PrecommitInsertionLabelSuccess, "") \
    M(PrecommitInsertionLabelFailed, "") \
    M(CommitInsertionLabelSuccess, "") \
    M(CommitInsertionLabelFailed, "") \
    M(TryCommitInsertionLabelSuccess, "") \
    M(TryCommitInsertionLabelFailed, "") \
    M(AbortInsertionLabelSuccess, "") \
    M(AbortInsertionLabelFailed, "") \
    M(GetInsertionLabelSuccess, "") \
    M(GetInsertionLabelFailed, "") \
    M(RemoveInsertionLabelSuccess, "") \
    M(RemoveInsertionLabelFailed, "") \
    M(RemoveInsertionLabelsSuccess, "") \
    M(RemoveInsertionLabelsFailed, "") \
    M(ScanInsertionLabelsSuccess, "") \
    M(ScanInsertionLabelsFailed, "") \
    M(ClearInsertionLabelsSuccess, "") \
    M(ClearInsertionLabelsFailed, "") \
    M(CreateVirtualWarehouseSuccess, "") \
    M(CreateVirtualWarehouseFailed, "") \
    M(AlterVirtualWarehouseSuccess, "") \
    M(AlterVirtualWarehouseFailed, "") \
    M(TryGetVirtualWarehouseSuccess, "") \
    M(TryGetVirtualWarehouseFailed, "") \
    M(ScanVirtualWarehousesSuccess, "") \
    M(ScanVirtualWarehousesFailed, "") \
    M(DropVirtualWarehouseSuccess, "") \
    M(DropVirtualWarehouseFailed, "") \
    M(CreateWorkerGroupSuccess, "") \
    M(CreateWorkerGroupFailed, "") \
    M(UpdateWorkerGroupSuccess, "") \
    M(UpdateWorkerGroupFailed, "") \
    M(TryGetWorkerGroupSuccess, "") \
    M(TryGetWorkerGroupFailed, "") \
    M(ScanWorkerGroupsSuccess, "") \
    M(ScanWorkerGroupsFailed, "") \
    M(DropWorkerGroupSuccess, "") \
    M(DropWorkerGroupFailed, "") \
    M(GetNonHostUpdateTimestampFromByteKVSuccess, "") \
    M(GetNonHostUpdateTimestampFromByteKVFailed, "") \
    M(MaskingPolicyExistsSuccess, "") \
    M(MaskingPolicyExistsFailed, "") \
    M(GetMaskingPoliciesSuccess, "") \
    M(GetMaskingPoliciesFailed, "") \
    M(PutMaskingPolicySuccess, "") \
    M(PutMaskingPolicyFailed, "") \
    M(TryGetMaskingPolicySuccess, "") \
    M(TryGetMaskingPolicyFailed, "") \
    M(GetMaskingPolicySuccess, "") \
    M(GetMaskingPolicyFailed, "") \
    M(GetAllMaskingPolicySuccess, "") \
    M(GetAllMaskingPolicyFailed, "") \
    M(GetMaskingPolicyAppliedTablesSuccess, "") \
    M(GetMaskingPolicyAppliedTablesFailed, "") \
    M(GetAllMaskingPolicyAppliedTablesSuccess, "") \
    M(GetAllMaskingPolicyAppliedTablesFailed, "") \
    M(DropMaskingPoliciesSuccess, "") \
    M(DropMaskingPoliciesFailed, "") \
    M(IsHostServerSuccess, "") \
    M(IsHostServerFailed, "") \
    M(CnchReadSizeFromDiskCache, "") \
    M(CnchReadSizeFromRemote, "") \
    M(CnchReadDataMicroSeconds,"") \
    M(CnchAddStreamsElapsedMilliseconds,"") \
    M(CnchAddStreamsParallelTasks,"") \
    M(CnchAddStreamsParallelElapsedMilliseconds,"") \
    M(CnchAddStreamsSequentialTasks,"") \
    M(CnchAddStreamsSequentialElapsedMilliseconds,"") \
    M(SetBGJobStatusSuccess, "") \
    M(SetBGJobStatusFailed, "") \
    M(GetBGJobStatusSuccess, "") \
    M(GetBGJobStatusFailed, "") \
    M(GetBGJobStatusesSuccess, "") \
    M(GetBGJobStatusesFailed, "") \
    M(DropBGJobStatusSuccess, "") \
    M(DropBGJobStatusFailed, "") \
    \
    M(PartsToAttach, "") \
    M(NumOfRowsToAttach, "") \
    M(WriteBufferFromS3WriteOp, "S3 write op count") \
    M(WriteBufferFromS3WriteOpFailed, "s3 write op failed count") \
    M(WriteBufferFromS3WriteOpMicro, "s3 write op time") \
    M(WriteBufferFromS3WriteOpBytes, "s3 write op size") \
    M(WriteBufferFromS3ControlOp, "s3 control op count") \
    M(WriteBufferFromS3ControlOpFailed, "s3 control op failed count") \
    M(WriteBufferFromS3ControlOpMicro, "s3 control op time") \
    M(ReadBufferFromS3Read, "s3 read op count") \
    M(ReadBufferFromS3ReadFailed, "s3 read failed count") \
    M(ReadBufferFromS3ReadBytes, "s3 read op size") \
    M(ReadBufferFromS3ReadMicro, "s3 read op time") \
<<<<<<< HEAD
    \
    M(PutAccessEntitySuccess, "") \
    M(PutAccessEntityFailed, "") \
    M(TryGetAccessEntitySuccess, "") \
    M(TryGetAccessEntityFailed, "") \
    M(GetAllAccessEntitySuccess, "") \
    M(GetAllAccessEntityFailed, "") \
    M(DropAccessEntitySuccess, "") \
    M(DropAccessEntityFailed, "") \
    M(TryGetAccessEntityNameSuccess, "") \
    M(TryGetAccessEntityNameFailed, "") \
    \
=======
    M(ScheduleTimeMilliseconds, "Total time spent to schedule plan segment") \
>>>>>>> 854745eb

namespace ProfileEvents
{

#define M(NAME, DOCUMENTATION) extern const Event NAME = __COUNTER__;
    APPLY_FOR_EVENTS(M)
#undef M
constexpr Event END = __COUNTER__;

/// Global variable, initialized by zeros.
Counter global_counters_array[END] {};
/// Initialize global counters statically
Counters global_counters(global_counters_array);

const Event Counters::num_counters = END;


Counters::Counters(VariableContext level_, Counters * parent_)
    : counters_holder(new Counter[num_counters] {}),
      parent(parent_),
      level(level_)
{
    counters = counters_holder.get();
}

void Counters::resetCounters()
{
    if (counters)
    {
        for (Event i = 0; i < num_counters; ++i)
            counters[i].store(0, std::memory_order_relaxed);
    }
}

void Counters::reset()
{
    parent = nullptr;
    resetCounters();
}

Counters Counters::getPartiallyAtomicSnapshot() const
{
    Counters res(VariableContext::Snapshot, nullptr);
    for (Event i = 0; i < num_counters; ++i)
        res.counters[i].store(counters[i].load(std::memory_order_relaxed), std::memory_order_relaxed);
    return res;
}

const char * getName(Event event)
{
    static const char * strings[] =
    {
    #define M(NAME, DOCUMENTATION) #NAME,
        APPLY_FOR_EVENTS(M)
    #undef M
    };

    return strings[event];
}

const char * getDocumentation(Event event)
{
    static const char * strings[] =
    {
    #define M(NAME, DOCUMENTATION) DOCUMENTATION,
        APPLY_FOR_EVENTS(M)
    #undef M
    };

    return strings[event];
}


Event end() { return END; }


void increment(Event event, Count amount)
{
    DB::CurrentThread::getProfileEvents().increment(event, amount);
}

}

#undef APPLY_FOR_EVENTS<|MERGE_RESOLUTION|>--- conflicted
+++ resolved
@@ -727,7 +727,6 @@
     M(ReadBufferFromS3ReadFailed, "s3 read failed count") \
     M(ReadBufferFromS3ReadBytes, "s3 read op size") \
     M(ReadBufferFromS3ReadMicro, "s3 read op time") \
-<<<<<<< HEAD
     \
     M(PutAccessEntitySuccess, "") \
     M(PutAccessEntityFailed, "") \
@@ -740,9 +739,8 @@
     M(TryGetAccessEntityNameSuccess, "") \
     M(TryGetAccessEntityNameFailed, "") \
     \
-=======
     M(ScheduleTimeMilliseconds, "Total time spent to schedule plan segment") \
->>>>>>> 854745eb
+
 
 namespace ProfileEvents
 {
