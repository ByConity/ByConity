#include <map>
#include "ASTColumnsTransformers.h"
#include <IO/WriteHelpers.h>
#include <Parsers/ASTFunction.h>
#include <Parsers/ASTIdentifier.h>
#include <Common/SipHash.h>
#include <Common/quoteString.h>


namespace DB
{
namespace ErrorCodes
{
    extern const int ILLEGAL_TYPE_OF_ARGUMENT;
    extern const int NO_SUCH_COLUMN_IN_TABLE;
}

void IASTColumnsTransformer::transform(const ASTPtr & transformer, ASTs & nodes)
{
    if (const auto * apply = transformer->as<ASTColumnsApplyTransformer>())
    {
        apply->transform(nodes);
    }
    else if (const auto * except = transformer->as<ASTColumnsExceptTransformer>())
    {
        except->transform(nodes);
    }
    else if (const auto * replace = transformer->as<ASTColumnsReplaceTransformer>())
    {
        replace->transform(nodes);
    }
}

void ASTColumnsApplyTransformer::formatImpl(const FormatSettings & settings, FormatState & state, FormatStateStacked frame) const
{
<<<<<<< HEAD
    settings.ostr << (settings.hilite ? hilite_keyword : "") << "APPLY" << (settings.hilite ? hilite_none : "") << " ";

    if (!column_name_prefix.empty())
        settings.ostr << "(" << func_name << ", '" << column_name_prefix << "')";
    else
        settings.ostr << func_name;
=======
    settings.ostr << (settings.hilite ? hilite_keyword : "") << "APPLY" << (settings.hilite ? hilite_none : "") << "(" << func_name;
    if (parameters)
        parameters->formatImpl(settings, state, frame);
    settings.ostr << ")";
>>>>>>> 40a96482
}

void ASTColumnsApplyTransformer::transform(ASTs & nodes) const
{
    for (auto & column : nodes)
    {
<<<<<<< HEAD
        String name;
        auto alias = column->tryGetAlias();
        if (!alias.empty())
            name = alias;
        else
        {
            if (const auto * id = column->as<ASTIdentifier>())
                name = id->shortName();
            else
                name = column->getColumnName();
        }
        column = makeASTFunction(func_name, column);
        if (!column_name_prefix.empty())
            column->setAlias(column_name_prefix + name);
=======
        auto function = makeASTFunction(func_name, column);
        function->parameters = parameters;
        column = function;
>>>>>>> 40a96482
    }
}

void ASTColumnsExceptTransformer::formatImpl(const FormatSettings & settings, FormatState & state, FormatStateStacked frame) const
{
    settings.ostr << (settings.hilite ? hilite_keyword : "") << "EXCEPT" << (is_strict ? " STRICT " : "") << (settings.hilite ? hilite_none : "");

    if (children.size() > 1)
        settings.ostr << " (";

    for (ASTs::const_iterator it = children.begin(); it != children.end(); ++it)
    {
        if (it != children.begin())
        {
            settings.ostr << ", ";
        }
        (*it)->formatImpl(settings, state, frame);
    }

    if (children.size() > 1)
        settings.ostr << ")";
}

void ASTColumnsExceptTransformer::transform(ASTs & nodes) const
{
    ASTs expected_columns(children);

    nodes.erase(
        std::remove_if(
            nodes.begin(),
            nodes.end(),
            [&](const ASTPtr & node_child)
            {
                if (const auto * id = node_child->as<ASTIdentifier>())
                {
                    for (int i = children.size() - 1; i >= 0; --i)
                    {
                        if (children[i]->as<const ASTIdentifier &>().name() == id->shortName())
                        {
                            expected_columns.erase(expected_columns.begin() + i);
                            return true;
                        }
                    }
                }
                return false;
            }),
        nodes.end());

    if (is_strict && !expected_columns.empty())
    {
        String expected_columns_str;
        for (size_t i = 0; i < expected_columns.size(); ++i)
        {
            if (i > 0)
                expected_columns_str += ", ";
            expected_columns_str += expected_columns[i]->as<const ASTIdentifier &>().name();
        }

        throw Exception(
            "Columns transformer EXCEPT expects following column(s) : " + expected_columns_str,
            ErrorCodes::NO_SUCH_COLUMN_IN_TABLE);
    }
}

void ASTColumnsReplaceTransformer::Replacement::formatImpl(
    const FormatSettings & settings, FormatState & state, FormatStateStacked frame) const
{
    expr->formatImpl(settings, state, frame);
    settings.ostr << (settings.hilite ? hilite_keyword : "") << " AS " << (settings.hilite ? hilite_none : "") << name;
}

void ASTColumnsReplaceTransformer::formatImpl(const FormatSettings & settings, FormatState & state, FormatStateStacked frame) const
{
    settings.ostr << (settings.hilite ? hilite_keyword : "") << "REPLACE" << (is_strict ? " STRICT " : "") << (settings.hilite ? hilite_none : "");

    if (children.size() > 1)
        settings.ostr << " (";

    for (ASTs::const_iterator it = children.begin(); it != children.end(); ++it)
    {
        if (it != children.begin())
        {
            settings.ostr << ", ";
        }
        (*it)->formatImpl(settings, state, frame);
    }

    if (children.size() > 1)
        settings.ostr << ")";
}

void ASTColumnsReplaceTransformer::replaceChildren(ASTPtr & node, const ASTPtr & replacement, const String & name)
{
    for (auto & child : node->children)
    {
        if (const auto * id = child->as<ASTIdentifier>())
        {
            if (id->shortName() == name)
                child = replacement->clone();
        }
        else
            replaceChildren(child, replacement, name);
    }
}

void ASTColumnsReplaceTransformer::transform(ASTs & nodes) const
{
    std::map<String, ASTPtr> replace_map;
    for (const auto & replace_child : children)
    {
        auto & replacement = replace_child->as<Replacement &>();
        if (replace_map.find(replacement.name) != replace_map.end())
            throw Exception(
                "Expressions in columns transformer REPLACE should not contain the same replacement more than once",
                ErrorCodes::ILLEGAL_TYPE_OF_ARGUMENT);
        replace_map.emplace(replacement.name, replacement.expr);
    }

    for (auto & column : nodes)
    {
        if (const auto * id = column->as<ASTIdentifier>())
        {
            auto replace_it = replace_map.find(id->shortName());
            if (replace_it != replace_map.end())
            {
                column = replace_it->second;
                column->setAlias(replace_it->first);
                replace_map.erase(replace_it);
            }
        }
        else if (auto * ast_with_alias = dynamic_cast<ASTWithAlias *>(column.get()))
        {
            auto replace_it = replace_map.find(ast_with_alias->alias);
            if (replace_it != replace_map.end())
            {
                auto new_ast = replace_it->second->clone();
                ast_with_alias->alias = ""; // remove the old alias as it's useless after replace transformation
                replaceChildren(new_ast, column, replace_it->first);
                column = new_ast;
                column->setAlias(replace_it->first);
                replace_map.erase(replace_it);
            }
        }
    }

    if (is_strict && !replace_map.empty())
    {
        String expected_columns = "";
        for (auto it = replace_map.begin(); it != replace_map.end(); ++it)
        {
            if (expected_columns != "")
                expected_columns += ", ";
            expected_columns += it->first;
        }
        throw Exception(
            "Columns transformer REPLACE expects following column(s) : " + expected_columns,
            ErrorCodes::NO_SUCH_COLUMN_IN_TABLE);
    }

}

}<|MERGE_RESOLUTION|>--- conflicted
+++ resolved
@@ -33,26 +33,24 @@
 
 void ASTColumnsApplyTransformer::formatImpl(const FormatSettings & settings, FormatState & state, FormatStateStacked frame) const
 {
-<<<<<<< HEAD
     settings.ostr << (settings.hilite ? hilite_keyword : "") << "APPLY" << (settings.hilite ? hilite_none : "") << " ";
 
     if (!column_name_prefix.empty())
-        settings.ostr << "(" << func_name << ", '" << column_name_prefix << "')";
-    else
-        settings.ostr << func_name;
-=======
-    settings.ostr << (settings.hilite ? hilite_keyword : "") << "APPLY" << (settings.hilite ? hilite_none : "") << "(" << func_name;
+        settings.ostr << "(";
+    settings.ostr << func_name;
+
     if (parameters)
         parameters->formatImpl(settings, state, frame);
-    settings.ostr << ")";
->>>>>>> 40a96482
+
+    if (!column_name_prefix.empty())
+	settings.ostr << ", '" << column_name_prefix << "')";
 }
 
 void ASTColumnsApplyTransformer::transform(ASTs & nodes) const
 {
+    std::cout << "\033[31m" << __FILE__ << ":"<<__LINE__ << "\033[39m" << std::endl;
     for (auto & column : nodes)
     {
-<<<<<<< HEAD
         String name;
         auto alias = column->tryGetAlias();
         if (!alias.empty())
@@ -64,14 +62,11 @@
             else
                 name = column->getColumnName();
         }
-        column = makeASTFunction(func_name, column);
-        if (!column_name_prefix.empty())
-            column->setAlias(column_name_prefix + name);
-=======
         auto function = makeASTFunction(func_name, column);
         function->parameters = parameters;
         column = function;
->>>>>>> 40a96482
+        if (!column_name_prefix.empty())
+            column->setAlias(column_name_prefix + name);
     }
 }
 
@@ -107,9 +102,9 @@
             {
                 if (const auto * id = node_child->as<ASTIdentifier>())
                 {
-                    for (int i = children.size() - 1; i >= 0; --i)
+                    for (int i = expected_columns.size() - 1; i >= 0; --i)
                     {
-                        if (children[i]->as<const ASTIdentifier &>().name() == id->shortName())
+                        if (expected_columns[i]->as<const ASTIdentifier &>().name() == id->shortName())
                         {
                             expected_columns.erase(expected_columns.begin() + i);
                             return true;
