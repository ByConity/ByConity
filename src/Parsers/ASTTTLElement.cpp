--- conflicted
+++ resolved
@@ -27,24 +27,12 @@
 
 void ASTTTLElement::formatImpl(const FormatSettings & settings, FormatState & state, FormatStateStacked frame) const
 {
-<<<<<<< HEAD
-    children.front()->formatImpl(settings, state, frame);
-    if (destination_type == DataDestinationType::DISK)
+    ttl()->formatImpl(settings, state, frame);
+    if (mode == TTLMode::MOVE && destination_type == DataDestinationType::DISK)
     {
         settings.ostr << " TO DISK " << quoteString(destination_name);
     }
-    else if (destination_type == DataDestinationType::VOLUME)
-    {
-        settings.ostr << " TO VOLUME " << quoteString(destination_name);
-    }
-    else if (destination_type == DataDestinationType::DELETE)
-=======
-    ttl()->formatImpl(settings, state, frame);
-    if (mode == TTLMode::MOVE && destination_type == PartDestinationType::DISK)
-    {
-        settings.ostr << " TO DISK " << quoteString(destination_name);
-    }
-    else if (mode == TTLMode::MOVE && destination_type == PartDestinationType::VOLUME)
+    else if (mode == TTLMode::MOVE && destination_type == DataDestinationType::VOLUME)
     {
         settings.ostr << " TO VOLUME " << quoteString(destination_name);
     }
@@ -70,7 +58,6 @@
         }
     }
     else if (mode == TTLMode::DELETE)
->>>>>>> 545c9e5b
     {
         /// It would be better to output "DELETE" here but that will break compatibility with earlier versions.
     }
