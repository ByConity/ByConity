--- conflicted
+++ resolved
@@ -27,21 +27,8 @@
 
 CatalogFactory::DatabasePtr CatalogFactory::getDatabaseByDataModel(const DB::Protos::DataModelDB & db_model, const ContextPtr & context)
 {
-    DatabasePtr db{nullptr};
-<<<<<<< HEAD
     auto uuid = db_model.has_uuid() ? RPCHelpers::createUUID(db_model.uuid()) : UUIDHelpers::Nil;
     return std::make_shared<DatabaseCnch>(db_model.name(), uuid, context);
-=======
-    if (db_model.has_uuid())
-    {
-        db = std::make_shared<DatabaseCnch>(db_model.name(), RPCHelpers::createUUID(db_model.uuid()), context);
-    }
-    else
-    {
-        throw Exception("DataModelDB " + db_model.name() + " has no uuid", ErrorCodes::CATALOG_SERVICE_INTERNAL_ERROR);
-    }
-    return db;
->>>>>>> 50cd61c9
 }
 
 StoragePtr CatalogFactory::getTableByDataModel(
