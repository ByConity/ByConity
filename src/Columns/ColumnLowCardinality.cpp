#include <Columns/ColumnLowCardinality.h>

#include <Columns/ColumnString.h>
#include <Columns/ColumnsNumber.h>
#include <DataStreams/ColumnGathererStream.h>
#include <DataTypes/NumberTraits.h>
#include <Common/HashTable/HashMap.h>
#include <Common/WeakHash.h>
#include <Common/assert_cast.h>
#include <common/sort.h>
#include <common/scope_guard.h>


namespace DB
{

namespace ErrorCodes
{
    extern const int ILLEGAL_COLUMN;
    extern const int LOGICAL_ERROR;
    extern const int INCORRECT_DATA;
}

namespace
{
    void checkColumn(const IColumn & column)
    {
        if (!dynamic_cast<const IColumnUnique *>(&column))
            throw Exception("ColumnUnique expected as an argument of ColumnLowCardinality.", ErrorCodes::ILLEGAL_COLUMN);
    }

    template <typename T>
    PaddedPODArray<T> * getIndexesData(IColumn & indexes)
    {
        auto * column = typeid_cast<ColumnVector<T> *>(&indexes);
        if (column)
            return &column->getData();

        return nullptr;
    }

    template <typename T>
    MutableColumnPtr mapUniqueIndexImplRef(PaddedPODArray<T> & index)
    {
        PaddedPODArray<T> copy(index.cbegin(), index.cend());

        HashMap<T, T> hash_map;
        for (auto val : index)
            hash_map.insert({val, hash_map.size()});

        auto res_col = ColumnVector<T>::create();
        auto & data = res_col->getData();

        data.resize(hash_map.size());
        for (const auto & val : hash_map)
            data[val.getMapped()] = val.getKey();

        for (auto & ind : index)
            ind = hash_map[ind];

        for (size_t i = 0; i < index.size(); ++i)
            if (data[index[i]] != copy[i])
                throw Exception("Expected " + toString(data[index[i]]) + ", but got " + toString(copy[i]), ErrorCodes::LOGICAL_ERROR);

        return res_col;
    }

    template <typename T>
    MutableColumnPtr mapUniqueIndexImpl(PaddedPODArray<T> & index)
    {
        if (index.empty())
            return ColumnVector<T>::create();

        auto size = index.size();

        T max_val = index[0];
        for (size_t i = 1; i < size; ++i)
            max_val = std::max(max_val, index[i]);

        /// May happen when dictionary is shared.
        if (max_val > size)
            return mapUniqueIndexImplRef(index);

        auto map_size = UInt64(max_val) + 1;
        PaddedPODArray<T> map(map_size, 0);
        T zero_pos_value = index[0];
        index[0] = 0;
        T cur_pos = 0;
        for (size_t i = 1; i < size; ++i)
        {
            T val = index[i];
            if (val != zero_pos_value && map[val] == 0)
            {
                ++cur_pos;
                map[val] = cur_pos;
            }

            index[i] = map[val];
        }

        auto res_col = ColumnVector<T>::create(UInt64(cur_pos) + 1);
        auto & data = res_col->getData();
        data[0] = zero_pos_value;
        for (size_t i = 0; i < map_size; ++i)
        {
            auto val = map[i];
            if (val)
                data[val] = static_cast<T>(i);
        }

        return res_col;
    }

    /// Returns unique values of column. Write new index to column.
    MutableColumnPtr mapUniqueIndex(IColumn & column)
    {
        if (auto * data_uint8 = getIndexesData<UInt8>(column))
            return mapUniqueIndexImpl(*data_uint8);
        else if (auto * data_uint16 = getIndexesData<UInt16>(column))
            return mapUniqueIndexImpl(*data_uint16);
        else if (auto * data_uint32 = getIndexesData<UInt32>(column))
            return mapUniqueIndexImpl(*data_uint32);
        else if (auto * data_uint64 = getIndexesData<UInt64>(column))
            return mapUniqueIndexImpl(*data_uint64);
        else
            throw Exception("Indexes column for getUniqueIndex must be ColumnUInt, got " + column.getName(),
                            ErrorCodes::LOGICAL_ERROR);
    }
}


ColumnLowCardinality::ColumnLowCardinality(MutableColumnPtr && column_unique_, MutableColumnPtr && indexes_, bool is_shared)
    : dictionary(std::move(column_unique_), is_shared), idx(std::move(indexes_))
    , nested_column(getDictionary().getNestedColumn()->cloneEmpty()), full_state(false)
{
    // idx.check(getDictionary().size());
}

ColumnPtr ColumnLowCardinality::convertToFullColumn() const
{
    if (full_state)
        return getNestedColumnPtr();

    const ColumnPtr & nested_column_ptr = getDictionary().getNestedColumn();
    // if nested column only has two element and first one is 0 and second is 1, we can return index column directly
    if (nested_column_ptr->getDataType() == TypeIndex::UInt8 && nested_column_ptr->getDataType() == getIndexes().getDataType()
        && nested_column_ptr->size() == 2 && nested_column_ptr->get64(0) == 0 && nested_column_ptr->get64(1) == 1)
    {
        return getIndexes().getPtr();
    }
    return nested_column_ptr->index(getIndexes(), 0);
}

ColumnLowCardinality::ColumnLowCardinality(MutableColumnPtr && column_unique_, MutableColumnPtr && indexes_, MutableColumnPtr && nest_column_)
        : dictionary(std::move(column_unique_), false), idx(std::move(indexes_)), nested_column(std::move(nest_column_)), full_state(true)
{
}

<<<<<<< HEAD
=======
ColumnPtr ColumnLowCardinality::selectDefault() const
{
    size_t row_num = size();
    auto res = ColumnVector<UInt8>::create(row_num, 1);
    IColumn::Filter & filter = res->getData();
    size_t default_index = getDictionary().getDefaultValueIndex();
    for (size_t i = 0; i < row_num; ++i)
        filter[i] = getIndexes().getUInt(i) == default_index;
    return res;
}
>>>>>>> dd17b734

void ColumnLowCardinality::insert(const Field & x)
{
    if (full_state)
    {
        getNestedColumn().insert(x);
        return ;
    }

    compactIfSharedDictionary();
    idx.insertPosition(dictionary.getColumnUnique().uniqueInsert(x));
    // idx.check(getDictionary().size());
}

void ColumnLowCardinality::insertDefault()
{
    if (full_state)
    {
        getNestedColumn().insertDefault();
        return ;
    }

    idx.insertPosition(getDictionary().getDefaultValueIndex());
}

void ColumnLowCardinality::mergeGatherColumn(const IColumn &src, std::unordered_map<UInt64, UInt64> &reverseIndex)
{
    auto * low_src = typeid_cast<const ColumnLowCardinality *>(&src);
    if (dictionary.getColumnUnique().isEmpty())
    {
        dictionary.getColumnUnique().uniqueInsertRangeFrom(*low_src->getDictionary().getNestedColumn()->getPtr(), 0, low_src->getDictionary().size());
        return ;
    }

    dictionary.getColumnUnique().insertWithDiffIndex(*low_src->getDictionary().getNestedColumn()->getPtr(), 0, low_src->getDictionary().size(), reverseIndex);
}

void ColumnLowCardinality::loadDictionaryFrom(const IColumn &src)
{
    auto * low_src = typeid_cast<const ColumnLowCardinality *>(&src);

    if (!low_src)
        throw Exception("Expected ColumnLowCardinality, got" + src.getName(), ErrorCodes::ILLEGAL_COLUMN);

    dictionary.getColumnUnique().uniqueInsertRangeFrom(*low_src->getDictionary().getNestedColumn()->getPtr(), 0, low_src->getDictionary().size());
}

void ColumnLowCardinality::insertIndexFrom(const IColumn &src, size_t n)
{
    auto * low_cardinality_src = typeid_cast<const ColumnLowCardinality *>(&src);

    if (!low_cardinality_src)
        throw Exception("Expected ColumnLowCardinality, got" + src.getName(), ErrorCodes::ILLEGAL_COLUMN);

    size_t position = low_cardinality_src->getIndexes().getUInt(n);
    idx.insertPosition(position);
}

void ColumnLowCardinality::insertIndexRangeFrom(const IColumn &src, size_t start, size_t length)
{
    auto * low_cardinality_src = typeid_cast<const ColumnLowCardinality *>(&src);

    if (!low_cardinality_src)
        throw Exception("Expected ColumnLowCardinality, got " + src.getName(), ErrorCodes::ILLEGAL_COLUMN);

    idx.insertPositionsRange(low_cardinality_src->getIndexes(), start, length);
}

void ColumnLowCardinality::insertFrom(const IColumn & src, size_t n)
{
    const auto * low_cardinality_src = typeid_cast<const ColumnLowCardinality *>(&src);

    if (!low_cardinality_src)
        throw Exception("Expected ColumnLowCardinality, got " + src.getName(), ErrorCodes::ILLEGAL_COLUMN);

    if (low_cardinality_src->isFullState())
    {
        insertFromFullColumn(low_cardinality_src->getNestedColumn(), n);
        return;
    }

    if (full_state)
    {
        if (low_cardinality_src->isFullState())
        {
            getNestedColumn().insertFrom(low_cardinality_src->getNestedColumn(), n);
        }
        else
        {
            getNestedColumn().insertFrom(*low_cardinality_src->getDictionary().getNestedColumn(), low_cardinality_src->getIndexes().getUInt(n));
        }
        return;
    }

    size_t position = low_cardinality_src->getIndexes().getUInt(n);

    if (&low_cardinality_src->getDictionary() == &getDictionary())
    {
        /// Dictionary is shared with src column. Insert only index.
        idx.insertPosition(position);
    }
    else
    {
        compactIfSharedDictionary();
        const auto & nested = *low_cardinality_src->getDictionary().getNestedColumn();
        idx.insertPosition(dictionary.getColumnUnique().uniqueInsertFrom(nested, position));
    }

    // idx.check(getDictionary().size());
}

void ColumnLowCardinality::insertFromFullColumn(const IColumn & src, size_t n)
{
    if (full_state)
    {
        getNestedColumn().insertFrom(src, n);
        return;
    }

    compactIfSharedDictionary();
    idx.insertPosition(dictionary.getColumnUnique().uniqueInsertFrom(src, n));
    // idx.check(getDictionary().size());
}

void ColumnLowCardinality::insertRangeFrom(const IColumn & src, size_t start, size_t length)
{
    const auto * low_cardinality_src = typeid_cast<const ColumnLowCardinality *>(&src);

    if (!low_cardinality_src)
        throw Exception("Expected ColumnLowCardinality, got " + src.getName(), ErrorCodes::ILLEGAL_COLUMN);

    if (low_cardinality_src->isFullState())
    {
        insertRangeFromFullColumn(low_cardinality_src->getNestedColumn(), start, length);
        return;
    }

    if (full_state)
    {
        if (low_cardinality_src->isFullState())
        {
            getNestedColumn().insertRangeFrom(low_cardinality_src->getNestedColumn(), start, length);
        }
        else
        {
            const ColumnPtr & dict_col = low_cardinality_src->getDictionary().getNestedColumn();
            const IColumn & index = low_cardinality_src->getIndexes();
            for (size_t i = start; i < (start + length); ++i)
            {
                getNestedColumn().insertFrom(*dict_col, index.getUInt(i));
            }
        }

        return;
    }

    if (&low_cardinality_src->getDictionary() == &getDictionary())
    {
        /// Dictionary is shared with src column. Insert only indexes.
        idx.insertPositionsRange(low_cardinality_src->getIndexes(), start, length);
    }
    else
    {
        compactIfSharedDictionary();

        /// TODO: Support native insertion from other unique column. It will help to avoid null map creation.

        auto sub_idx = IColumn::mutate(low_cardinality_src->getIndexes().cut(start, length));
        auto idx_map = mapUniqueIndex(*sub_idx);

        auto src_nested = low_cardinality_src->getDictionary().getNestedColumn();
        auto used_keys = src_nested->index(*idx_map, 0);

        auto inserted_indexes = dictionary.getColumnUnique().uniqueInsertRangeFrom(*used_keys, 0, used_keys->size());
        idx.insertPositionsRange(*inserted_indexes->index(*sub_idx, 0), 0, length);
    }
    // idx.check(getDictionary().size());
}

void ColumnLowCardinality::insertRangeFromFullColumn(const IColumn & src, size_t start, size_t length)
{
    if (full_state)
    {
        getNestedColumn().insertRangeFrom(src, start, length);
        return;
    }

    compactIfSharedDictionary();
    auto inserted_indexes = dictionary.getColumnUnique().uniqueInsertRangeFrom(src, start, length);
    idx.insertPositionsRange(*inserted_indexes, 0, length);
    // idx.check(getDictionary().size());
}

static void checkPositionsAreLimited(const IColumn & positions, UInt64 limit)
{
    auto check_for_type = [&](auto type)
    {
        using ColumnType = decltype(type);
        const auto * column_ptr = typeid_cast<const ColumnVector<ColumnType> *>(&positions);

        if (!column_ptr)
            return false;

        const auto & data = column_ptr->getData();
        size_t num_rows = data.size();
        UInt64 max_position = 0;
        for (size_t i = 0; i < num_rows; ++i)
            max_position = std::max<UInt64>(max_position, data[i]);

        if (max_position >= limit)
            throw Exception(ErrorCodes::INCORRECT_DATA,
                            "Index for LowCardinality is out of range. Dictionary size is {}, "
                            "but found index with value {}", limit, max_position);

        return true;
    };

    if (!check_for_type(UInt8()) &&
        !check_for_type(UInt16()) &&
        !check_for_type(UInt32()) &&
        !check_for_type(UInt64()))
        throw Exception("Invalid column for ColumnLowCardinality index. Expected UInt, got " + positions.getName(),
                        ErrorCodes::ILLEGAL_COLUMN);
}

void ColumnLowCardinality::insertRangeFromDictionaryEncodedColumn(const IColumn & keys, const IColumn & positions)
{
    if (full_state)
    {
        throw Exception("Method insertRangeFromDictionaryEncodedColumn is not supported for full state", ErrorCodes::NOT_IMPLEMENTED);
    }
    checkPositionsAreLimited(positions, keys.size());
    compactIfSharedDictionary();
    auto inserted_indexes = dictionary.getColumnUnique().uniqueInsertRangeFrom(keys, 0, keys.size());
    idx.insertPositionsRange(*inserted_indexes->index(positions, 0), 0, positions.size());
    // idx.check(getDictionary().size());
}

void ColumnLowCardinality::insertRangeSelective(
    const IColumn & src, const IColumn::Selector & selector, size_t selector_start, size_t length)
{

    const auto * low_cardinality_src = typeid_cast<const ColumnLowCardinality *>(&src);
    if (!low_cardinality_src)
        throw Exception("Expected ColumnLowCardinality, got " + src.getName(), ErrorCodes::ILLEGAL_COLUMN);

    if (full_state)
    {
        if (low_cardinality_src->isFullState())
        {
            getNestedColumn().insertRangeSelective(low_cardinality_src->getNestedColumn(), selector, selector_start, length);
        }
        else
        {
            getNestedColumn().insertRangeSelective(*low_cardinality_src->convertToFullColumn(), selector, selector_start, length);
        }
        return ;
    }

    const IColumn & src_index = low_cardinality_src->getIndexes();

    if (&low_cardinality_src->getDictionary() == &getDictionary())
    {
        /// Dictionary is shared with src column. Insert only indexes.
        for (size_t i = 0; i < length; i++)
        {
            size_t position = src_index.getUInt(selector[selector_start + i]);
            idx.insertPosition(position);
        }
    }
    else
    {
        compactIfSharedDictionary();
        const auto & dict_col = *low_cardinality_src->getDictionary().getNestedColumn();
        for (size_t i = 0; i < length; i++)
        {
            size_t position = src_index.getUInt(selector[selector_start + i]);
            idx.insertPosition(dictionary.getColumnUnique().uniqueInsertFrom(dict_col, position));
        }
    }
}

void ColumnLowCardinality::insertData(const char * pos, size_t length)
{
    if (full_state)
    {
        throw Exception("Method insertData is not supported for full state" + getName(), ErrorCodes::NOT_IMPLEMENTED);
    }

    compactIfSharedDictionary();
    idx.insertPosition(dictionary.getColumnUnique().uniqueInsertData(pos, length));
    // idx.check(getDictionary().size());
}

StringRef ColumnLowCardinality::serializeValueIntoArena(size_t n, Arena & arena, char const *& begin) const
{
    if (full_state)
        return getNestedColumn().serializeValueIntoArena(n, arena, begin);
    else
        return getDictionary().serializeValueIntoArena(getIndexes().getUInt(n), arena, begin);
}

const char * ColumnLowCardinality::deserializeAndInsertFromArena(const char * pos)
{
    if (full_state)
    {
        return getNestedColumn().deserializeAndInsertFromArena(pos);
    }

    compactIfSharedDictionary();

    const char * new_pos;
    idx.insertPosition(dictionary.getColumnUnique().uniqueDeserializeAndInsertFromArena(pos, new_pos));

    // idx.check(getDictionary().size());
    return new_pos;
}

const char * ColumnLowCardinality::skipSerializedInArena(const char * pos) const
{
    return getDictionary().skipSerializedInArena(pos);
}

void ColumnLowCardinality::updateWeakHash32(WeakHash32 & hash) const
{
    if (full_state)
    {
        getNestedColumn().updateWeakHash32(hash);
        return ;
    }

    auto s = size();

    if (hash.getData().size() != s)
        throw Exception("Size of WeakHash32 does not match size of column: column size is " + std::to_string(s) +
                        ", hash size is " + std::to_string(hash.getData().size()), ErrorCodes::LOGICAL_ERROR);

    const auto & dict = getDictionary().getNestedColumn();
    WeakHash32 dict_hash(dict->size());
    dict->updateWeakHash32(dict_hash);

    idx.updateWeakHash(hash, dict_hash);
}

void ColumnLowCardinality::updateHashFast(SipHash & hash) const
{
    if (full_state)
    {
        getNestedColumn().updateHashFast(hash);
        return ;
    }
    idx.getPositions()->updateHashFast(hash);
    getDictionary().getNestedColumn()->updateHashFast(hash);
}

void ColumnLowCardinality::gather(ColumnGathererStream & gatherer)
{
    gatherer.gatherLowCardinality(*this);
}

MutableColumnPtr ColumnLowCardinality::cloneResized(size_t size) const
{
    if (full_state)
    {
          if (size == 0)
            return ColumnLowCardinality::create(dictionary.getColumnUniquePtr()->cloneEmpty(), getIndexes().cloneEmpty());
        else
            return ColumnLowCardinality::create(dictionary.getColumnUniquePtr()->cloneEmpty(),
                                            getIndexes().cloneEmpty(), getNestedColumn().cloneResized(size));
    }

    auto unique_ptr = dictionary.getColumnUniquePtr();
    if (size == 0)
        unique_ptr = unique_ptr->cloneEmpty();

    return ColumnLowCardinality::create(IColumn::mutate(std::move(unique_ptr)), getIndexes().cloneResized(size));
}

int ColumnLowCardinality::compareAtImpl(size_t n, size_t m, const IColumn & rhs, int nan_direction_hint, const Collator * collator) const
{
    const auto & low_cardinality_column = assert_cast<const ColumnLowCardinality &>(rhs);
    if (full_state)
    {
        if (low_cardinality_column.isFullState())
            return getNestedColumn().compareAtWithCollation(n, m, low_cardinality_column.getNestedColumn(), nan_direction_hint, *collator);
        else
        {
            size_t m_index = low_cardinality_column.getIndexes().getUInt(m);
            return getNestedColumn().compareAtWithCollation(n, m_index, low_cardinality_column.getDictionary(), nan_direction_hint, *collator);
        }
    }

    size_t n_index = getIndexes().getUInt(n);
    size_t m_index = low_cardinality_column.getIndexes().getUInt(m);
    if (collator)
        return getDictionary().getNestedColumn()->compareAtWithCollation(n_index, m_index, *low_cardinality_column.getDictionary().getNestedColumn(), nan_direction_hint, *collator);
    return getDictionary().compareAt(n_index, m_index, low_cardinality_column.getDictionary(), nan_direction_hint);
}

int ColumnLowCardinality::compareAt(size_t n, size_t m, const IColumn & rhs, int nan_direction_hint) const
{
    const auto & low_cardinality_column = static_cast<const ColumnLowCardinality &>(rhs);
    if (full_state)
    {
        if (low_cardinality_column.isFullState())
            return getNestedColumn().compareAt(n, m, low_cardinality_column.getNestedColumn(), nan_direction_hint);
        else
        {
            size_t m_index = low_cardinality_column.getIndexes().getUInt(m);
            return getNestedColumn().compareAt(n, m_index, *low_cardinality_column.getDictionary().getNestedColumn(), nan_direction_hint);
        }
    } else if (low_cardinality_column.isFullState())
    {
        // TODO: performance risk if have many parts mixed with full and none full
        return convertToFullColumn()->compareAt(n, m, low_cardinality_column.getNestedColumn(), nan_direction_hint);
    }
    return compareAtImpl(n, m, rhs, nan_direction_hint);
}

int ColumnLowCardinality::compareAtWithCollation(size_t n, size_t m, const IColumn & rhs, int nan_direction_hint, const Collator & collator) const
{
    return compareAtImpl(n, m, rhs, nan_direction_hint, &collator);
}

void ColumnLowCardinality::compareColumn(const IColumn & rhs, size_t rhs_row_num,
                                         PaddedPODArray<UInt64> * row_indexes, PaddedPODArray<Int8> & compare_results,
                                         int direction, int nan_direction_hint) const
{
    return doCompareColumn<ColumnLowCardinality>(
            assert_cast<const ColumnLowCardinality &>(rhs), rhs_row_num, row_indexes,
            compare_results, direction, nan_direction_hint);
}

bool ColumnLowCardinality::hasEqualValues() const
{
    if (full_state)
        return getNestedColumn().hasEqualValues();

    if (getDictionary().size() <= 1)
        return true;
    return getIndexes().hasEqualValues();
}

void ColumnLowCardinality::getPermutationImpl(bool reverse, size_t limit, int nan_direction_hint, Permutation & res, const Collator * collator) const
{
    if (full_state)
    {
        if (limit == 0)
            limit = getNestedColumn().size();
        getNestedColumn().getPermutation(reverse, limit, nan_direction_hint, res);

        return;
    }

    if (limit == 0)
        limit = size();

    size_t unique_limit = getDictionary().size();
    Permutation unique_perm;
    if (collator)
        getDictionary().getNestedColumn()->getPermutationWithCollation(*collator, reverse, unique_limit, nan_direction_hint, unique_perm);
    else
        getDictionary().getNestedColumn()->getPermutation(reverse, unique_limit, nan_direction_hint, unique_perm);

    /// TODO: optimize with sse.

    /// Get indexes per row in column_unique.
    std::vector<std::vector<size_t>> indexes_per_row(getDictionary().size());
    size_t indexes_size = getIndexes().size();
    for (size_t row = 0; row < indexes_size; ++row)
        indexes_per_row[getIndexes().getUInt(row)].push_back(row);

    /// Replicate permutation.
    size_t perm_size = std::min(indexes_size, limit);
    res.resize(perm_size);
    size_t perm_index = 0;
    for (size_t row = 0; row < unique_perm.size() && perm_index < perm_size; ++row)
    {
        const auto & row_indexes = indexes_per_row[unique_perm[row]];
        for (auto row_index : row_indexes)
        {
            res[perm_index] = row_index;
            ++perm_index;

            if (perm_index == perm_size)
                break;
        }
    }
}

template <typename Cmp>
void ColumnLowCardinality::updatePermutationImpl(size_t limit, Permutation & res, EqualRanges & equal_ranges, Cmp comparator) const
{
    if (equal_ranges.empty())
        return;

    if (limit >= size() || limit >= equal_ranges.back().second)
        limit = 0;

    size_t number_of_ranges = equal_ranges.size();
    if (limit)
        --number_of_ranges;

    EqualRanges new_ranges;
    SCOPE_EXIT({equal_ranges = std::move(new_ranges);});

    auto less = [&comparator](size_t lhs, size_t rhs){ return comparator(lhs, rhs) < 0; };

    for (size_t i = 0; i < number_of_ranges; ++i)
    {
        const auto& [first, last] = equal_ranges[i];
        std::sort(res.begin() + first, res.begin() + last, less);

        auto new_first = first;
        for (auto j = first + 1; j < last; ++j)
        {
            if (comparator(res[new_first], res[j]) != 0)
            {
                if (j - new_first > 1)
                    new_ranges.emplace_back(new_first, j);

                new_first = j;
            }
        }
        if (last - new_first > 1)
            new_ranges.emplace_back(new_first, last);
    }

    if (limit)
    {
        const auto & [first, last] = equal_ranges.back();

        if (limit < first || limit > last)
            return;

        /// Since then we are working inside the interval.

        partial_sort(res.begin() + first, res.begin() + limit, res.begin() + last, less);
        auto new_first = first;

        for (auto j = first + 1; j < limit; ++j)
        {
            if (comparator(res[new_first],res[j]) != 0)
            {
                if (j - new_first > 1)
                    new_ranges.emplace_back(new_first, j);

                new_first = j;
            }
        }

        auto new_last = limit;
        for (auto j = limit; j < last; ++j)
        {
            if (comparator(res[new_first], res[j]) == 0)
            {
                std::swap(res[new_last], res[j]);
                ++new_last;
            }
        }
        if (new_last - new_first > 1)
            new_ranges.emplace_back(new_first, new_last);
    }
}

void ColumnLowCardinality::getPermutation(bool reverse, size_t limit, int nan_direction_hint, Permutation & res) const
{
    getPermutationImpl(reverse, limit, nan_direction_hint, res);
}

void ColumnLowCardinality::updatePermutation(bool reverse, size_t limit, int nan_direction_hint, IColumn::Permutation & res, EqualRanges & equal_ranges) const
{
    if (full_state)
    {
        getNestedColumn().updatePermutation(reverse, limit, nan_direction_hint, res, equal_ranges);
        return ;
    }

    auto comparator = [this, nan_direction_hint, reverse](size_t lhs, size_t rhs)
    {
        int ret = getDictionary().compareAt(getIndexes().getUInt(lhs), getIndexes().getUInt(rhs), getDictionary(), nan_direction_hint);
        return reverse ? -ret : ret;
    };

    updatePermutationImpl(limit, res, equal_ranges, comparator);
}

void ColumnLowCardinality::getPermutationWithCollation(const Collator & collator, bool reverse, size_t limit, int nan_direction_hint, Permutation & res) const
{
    getPermutationImpl(reverse, limit, nan_direction_hint, res, &collator);
}

void ColumnLowCardinality::updatePermutationWithCollation(const Collator & collator, bool reverse, size_t limit, int nan_direction_hint, Permutation & res, EqualRanges & equal_ranges) const
{
    if (full_state)
    {
        getNestedColumn().updatePermutationWithCollation(collator, reverse, limit, nan_direction_hint, res, equal_ranges);
        return ;
    }

    auto comparator = [this, &collator, reverse, nan_direction_hint](size_t lhs, size_t rhs)
    {
        int ret = getDictionary().getNestedColumn()->compareAtWithCollation(getIndexes().getUInt(lhs), getIndexes().getUInt(rhs), *getDictionary().getNestedColumn(), nan_direction_hint, collator);
        return reverse ? -ret : ret;
    };

    updatePermutationImpl(limit, res, equal_ranges, comparator);
}

std::vector<MutableColumnPtr> ColumnLowCardinality::scatter(ColumnIndex num_columns, const Selector & selector) const
{
    if (full_state)
    {
        return getNestedColumn().scatter(num_columns, selector);
    }

    auto columns = getIndexes().scatter(num_columns, selector);
    for (auto & column : columns)
    {
        auto unique_ptr = dictionary.getColumnUniquePtr();
        column = ColumnLowCardinality::create(IColumn::mutate(std::move(unique_ptr)), std::move(column));
    }

    return columns;
}

void ColumnLowCardinality::setSharedDictionary(const ColumnPtr & column_unique)
{
    if (full_state)
    {
        throw Exception("Method setSharedDictionary is not supported for full state", ErrorCodes::NOT_IMPLEMENTED);
    }

    if (!empty())
        throw Exception("Can't set ColumnUnique for ColumnLowCardinality because is't not empty.",
                        ErrorCodes::LOGICAL_ERROR);

    dictionary.setShared(column_unique);
}

ColumnLowCardinality::MutablePtr ColumnLowCardinality::cutAndCompact(size_t start, size_t length) const
{
    if (full_state)
    {
        throw Exception("Method cutAndCompact is not supported for full state", ErrorCodes::NOT_IMPLEMENTED);
    }

    auto sub_positions = IColumn::mutate(idx.getPositions()->cut(start, length));
    /// Create column with new indexes and old dictionary.
    /// Dictionary is shared, but will be recreated after compactInplace call.
    auto column = ColumnLowCardinality::create(getDictionary().assumeMutable(), std::move(sub_positions));
    /// Will create new dictionary.
    column->compactInplace();

    return column;
}

void ColumnLowCardinality::compactInplace()
{
    if (full_state)
    {
        throw Exception("Method compactInplace is not supported for full state", ErrorCodes::NOT_IMPLEMENTED);
    }

    auto positions = idx.detachPositions();
    dictionary.compact(positions);
    idx.attachPositions(std::move(positions));
}

void ColumnLowCardinality::compactIfSharedDictionary()
{
    if (full_state)
    {
        throw Exception("Method compactIfSharedDictionary is not supported for full state", ErrorCodes::NOT_IMPLEMENTED);
    }

    if (dictionary.isShared())
        compactInplace();
}


ColumnLowCardinality::DictionaryEncodedColumn
ColumnLowCardinality::getMinimalDictionaryEncodedColumn(UInt64 offset, UInt64 limit) const
{
    if (full_state)
    {
        throw Exception("Method getMinimalDictionaryEncodedColumn is not supported for full state", ErrorCodes::NOT_IMPLEMENTED);
    }

    MutableColumnPtr sub_indexes = IColumn::mutate(idx.getPositions()->cut(offset, limit));
    auto indexes_map = mapUniqueIndex(*sub_indexes);
    auto sub_keys = getDictionary().getNestedColumn()->index(*indexes_map, 0);

    return {std::move(sub_keys), std::move(sub_indexes)};
}

ColumnPtr ColumnLowCardinality::countKeys() const
{
    if (full_state)
    {
        throw Exception("Method countKeys is not supported for full state", ErrorCodes::NOT_IMPLEMENTED);
    }

    const auto & nested_column_ptr = getDictionary().getNestedColumn();
    size_t dict_size = nested_column_ptr->size();

    auto counter = ColumnUInt64::create(dict_size, 0);
    idx.countKeys(counter->getData());
    return counter;
}

bool ColumnLowCardinality::containsNull() const
{
    return getDictionary().nestedColumnIsNullable() && idx.containsDefault();
}

void ColumnLowCardinality::transformIndex(std::unordered_map<UInt64, UInt64> &trans, size_t max_size)
{
    idx.transformIndex(trans, max_size);
}


ColumnLowCardinality::Index::Index() : positions(ColumnUInt8::create()), size_of_type(sizeof(UInt8)) {}

ColumnLowCardinality::Index::Index(MutableColumnPtr && positions_) : positions(std::move(positions_))
{
    updateSizeOfType();
}

ColumnLowCardinality::Index::Index(ColumnPtr positions_) : positions(std::move(positions_))
{
    updateSizeOfType();
}

template <typename Callback>
void ColumnLowCardinality::Index::callForType(Callback && callback, size_t size_of_type)
{
    switch (size_of_type)
    {
        case sizeof(UInt8): { callback(UInt8()); break; }
        case sizeof(UInt16): { callback(UInt16()); break; }
        case sizeof(UInt32): { callback(UInt32()); break; }
        case sizeof(UInt64): { callback(UInt64()); break; }
        default: {
            throw Exception("Unexpected size of index type for ColumnLowCardinality: " + toString(size_of_type),
                            ErrorCodes::LOGICAL_ERROR);
        }
    }
}

size_t ColumnLowCardinality::Index::getSizeOfIndexType(const IColumn & column, size_t hint)
{
    auto check_for = [&](auto type) { return typeid_cast<const ColumnVector<decltype(type)> *>(&column) != nullptr; };
    auto try_get_size_for = [&](auto type) -> size_t { return check_for(type) ? sizeof(decltype(type)) : 0; };

    if (hint)
    {
        size_t size = 0;
        callForType([&](auto type) { size = try_get_size_for(type); }, hint);

        if (size)
            return size;
    }

    if (auto size = try_get_size_for(UInt8()))
        return size;
    if (auto size = try_get_size_for(UInt16()))
        return size;
    if (auto size = try_get_size_for(UInt32()))
        return size;
    if (auto size = try_get_size_for(UInt64()))
        return size;

    throw Exception("Unexpected indexes type for ColumnLowCardinality. Expected UInt, got " + column.getName(),
                    ErrorCodes::ILLEGAL_COLUMN);
}

void ColumnLowCardinality::Index::attachPositions(ColumnPtr positions_)
{
    positions = std::move(positions_);
    updateSizeOfType();
}

template <typename IndexType>
typename ColumnVector<IndexType>::Container & ColumnLowCardinality::Index::getPositionsData()
{
    auto * positions_ptr = typeid_cast<ColumnVector<IndexType> *>(positions->assumeMutable().get());
    if (!positions_ptr)
        throw Exception("Invalid indexes type for ColumnLowCardinality."
                        " Expected UInt" + toString(8 * sizeof(IndexType)) + ", got " + positions->getName(),
                        ErrorCodes::LOGICAL_ERROR);

    return positions_ptr->getData();
}

template <typename IndexType>
const typename ColumnVector<IndexType>::Container & ColumnLowCardinality::Index::getPositionsData() const
{
    const auto * positions_ptr = typeid_cast<const ColumnVector<IndexType> *>(positions.get());
    if (!positions_ptr)
        throw Exception("Invalid indexes type for ColumnLowCardinality."
                        " Expected UInt" + toString(8 * sizeof(IndexType)) + ", got " + positions->getName(),
                        ErrorCodes::LOGICAL_ERROR);

    return positions_ptr->getData();
}

template <typename IndexType>
void ColumnLowCardinality::Index::convertPositions()
{
    auto convert = [&](auto x)
    {
        using CurIndexType = decltype(x);
        auto & data = getPositionsData<CurIndexType>();

        if (sizeof(CurIndexType) > sizeof(IndexType))
            throw Exception("Converting indexes to smaller type: from " + toString(sizeof(CurIndexType)) +
                            " to " + toString(sizeof(IndexType)), ErrorCodes::LOGICAL_ERROR);

        if (sizeof(CurIndexType) != sizeof(IndexType))
        {
            size_t size = data.size();
            auto new_positions = ColumnVector<IndexType>::create(size);
            auto & new_data = new_positions->getData();

            /// TODO: Optimize with SSE?
            for (size_t i = 0; i < size; ++i)
                new_data[i] = data[i];

            positions = std::move(new_positions);
            size_of_type = sizeof(IndexType);
        }
    };

    callForType(std::move(convert), size_of_type);

    checkSizeOfType();
}

void ColumnLowCardinality::Index::expandType()
{
    auto expand = [&](auto type)
    {
        using CurIndexType = decltype(type);
        constexpr auto next_size = NumberTraits::nextSize(sizeof(CurIndexType));
        if (next_size == sizeof(CurIndexType))
            throw Exception("Can't expand indexes type for ColumnLowCardinality from type: "
                            + demangle(typeid(CurIndexType).name()), ErrorCodes::LOGICAL_ERROR);

        using NewIndexType = typename NumberTraits::Construct<false, false, next_size>::Type;
        convertPositions<NewIndexType>();
    };

    callForType(std::move(expand), size_of_type);
}

UInt64 ColumnLowCardinality::Index::getMaxPositionForCurrentType() const
{
    UInt64 value = 0;
    callForType([&](auto type) { value = std::numeric_limits<decltype(type)>::max(); }, size_of_type);
    return value;
}

size_t ColumnLowCardinality::Index::getPositionAt(size_t row) const
{
    size_t pos;
    auto get_position = [&](auto type)
    {
        using CurIndexType = decltype(type);
        pos = getPositionsData<CurIndexType>()[row];
    };

    callForType(std::move(get_position), size_of_type);
    return pos;
}

void ColumnLowCardinality::Index::insertPosition(UInt64 position)
{
    while (position > getMaxPositionForCurrentType())
        expandType();

    positions->insert(position);
    checkSizeOfType();
}

void ColumnLowCardinality::Index::insertPositionsRange(const IColumn & column, UInt64 offset, UInt64 limit)
{
    auto insert_for_type = [&](auto type)
    {
        using ColumnType = decltype(type);
        const auto * column_ptr = typeid_cast<const ColumnVector<ColumnType> *>(&column);

        if (!column_ptr)
            return false;

        if (size_of_type < sizeof(ColumnType))
            convertPositions<ColumnType>();

        if (size_of_type == sizeof(ColumnType))
            positions->insertRangeFrom(column, offset, limit);
        else
        {
            auto copy = [&](auto cur_type)
            {
                using CurIndexType = decltype(cur_type);
                auto & positions_data = getPositionsData<CurIndexType>();
                const auto & column_data = column_ptr->getData();

                UInt64 size = positions_data.size();
                positions_data.resize(size + limit);

                for (UInt64 i = 0; i < limit; ++i)
                    positions_data[size + i] = column_data[offset + i];
            };

            callForType(std::move(copy), size_of_type);
        }

        return true;
    };

    if (!insert_for_type(UInt8()) &&
        !insert_for_type(UInt16()) &&
        !insert_for_type(UInt32()) &&
        !insert_for_type(UInt64()))
        throw Exception("Invalid column for ColumnLowCardinality index. Expected UInt, got " + column.getName(),
                        ErrorCodes::ILLEGAL_COLUMN);

    checkSizeOfType();
}

void ColumnLowCardinality::Index::checkSizeOfType()
{
    if (size_of_type != getSizeOfIndexType(*positions, size_of_type))
        throw Exception("Invalid size of type. Expected " + toString(8 * size_of_type) +
                        ", but positions are " + positions->getName(), ErrorCodes::LOGICAL_ERROR);
}

void ColumnLowCardinality::Index::countKeys(ColumnUInt64::Container & counts) const
{
    auto counter = [&](auto x)
    {
        using CurIndexType = decltype(x);
        auto & data = getPositionsData<CurIndexType>();
        for (auto pos : data)
            ++counts[pos];
    };
    callForType(std::move(counter), size_of_type);
}

bool ColumnLowCardinality::Index::containsDefault() const
{
    bool contains = false;

    auto check_contains_default = [&](auto x)
    {
        using CurIndexType = decltype(x);
        auto & data = getPositionsData<CurIndexType>();
        for (auto pos : data)
        {
            if (pos == 0)
            {
                contains = true;
                break;
            }
        }
    };

    callForType(std::move(check_contains_default), size_of_type);
    return contains;
}

void ColumnLowCardinality::Index::updateWeakHash(WeakHash32 & hash, WeakHash32 & dict_hash) const
{
    auto & hash_data = hash.getData();
    auto & dict_hash_data = dict_hash.getData();

    auto update_weak_hash = [&](auto x)
    {
        using CurIndexType = decltype(x);
        auto & data = getPositionsData<CurIndexType>();
        auto size = data.size();

        for (size_t i = 0; i < size; ++i)
            hash_data[i] = intHashCRC32(dict_hash_data[data[i]], hash_data[i]);
    };

    callForType(std::move(update_weak_hash), size_of_type);
}

void ColumnLowCardinality::Index::transformIndex(std::unordered_map<UInt64, UInt64> &trans, size_t max_size)
{
    for (auto const& it : trans)
    {
        while (it.second > getMaxPositionForCurrentType())
            expandType();
    }

    auto transform = [&](auto x)
    {
        using CurIndexType = decltype(x);
        auto & data = getPositionsData<CurIndexType>();
        size_t size = data.size();

        /// TODO: Optimize with SSE?
        for (size_t i = 0; i < size; ++i)
        {
            const auto it = trans.find(data[i]);
            if (it != trans.end())
            {
                auto ind = trans[data[i]];
                data[i] = ind;
            }

            if (data[i] > max_size)
                throw Exception("Index overflow max size:" + std::to_string(max_size) + " ind:" + std::to_string(data[i]), ErrorCodes::ILLEGAL_COLUMN);
        }
    };

    callForType(std::move(transform), size_of_type);

    checkSizeOfType();
}

ColumnLowCardinality::Dictionary::Dictionary(MutableColumnPtr && column_unique_, bool is_shared)
    : column_unique(std::move(column_unique_)), shared(is_shared)
{
    checkColumn(*column_unique);
}
ColumnLowCardinality::Dictionary::Dictionary(ColumnPtr column_unique_, bool is_shared)
    : column_unique(std::move(column_unique_)), shared(is_shared)
{
    checkColumn(*column_unique);
}

void ColumnLowCardinality::Dictionary::setShared(const ColumnPtr & column_unique_)
{
    checkColumn(*column_unique_);

    column_unique = column_unique_;
    shared = true;
}

void ColumnLowCardinality::Dictionary::compact(ColumnPtr & positions)
{
    auto new_column_unique = column_unique->cloneEmpty();

    auto & unique = getColumnUnique();
    auto & new_unique = static_cast<IColumnUnique &>(*new_column_unique);

    auto indexes = mapUniqueIndex(positions->assumeMutableRef());
    auto sub_keys = unique.getNestedColumn()->index(*indexes, 0);
    auto new_indexes = new_unique.uniqueInsertRangeFrom(*sub_keys, 0, sub_keys->size());

    positions = IColumn::mutate(new_indexes->index(*positions, 0));
    column_unique = std::move(new_column_unique);

    shared = false;
}

}<|MERGE_RESOLUTION|>--- conflicted
+++ resolved
@@ -156,10 +156,14 @@
 {
 }
 
-<<<<<<< HEAD
-=======
+
 ColumnPtr ColumnLowCardinality::selectDefault() const
 {
+    if (full_state)
+    {
+        return getNestedColumn().selectDefault();
+    }
+
     size_t row_num = size();
     auto res = ColumnVector<UInt8>::create(row_num, 1);
     IColumn::Filter & filter = res->getData();
@@ -168,7 +172,6 @@
         filter[i] = getIndexes().getUInt(i) == default_index;
     return res;
 }
->>>>>>> dd17b734
 
 void ColumnLowCardinality::insert(const Field & x)
 {
