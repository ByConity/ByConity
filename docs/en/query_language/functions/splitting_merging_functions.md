--- conflicted
+++ resolved
@@ -1,15 +1,9 @@
 # Functions for splitting and merging strings and arrays {#functions-for-splitting-and-merging-strings-and-arrays}
 
-<<<<<<< HEAD
-## splitByChar
+## splitByChar(separator, s) {#splitbycharseparator-s}
 
 Splits a string into substrings separated by a specified character. It uses a constant string `separator` which consisting of exactly one character.
-=======
-## splitByChar(separator, s) {#splitbycharseparator-s}
-
-Splits a string into substrings separated by ‘separator’.’separator’ must be a string constant consisting of exactly one character.
 Returns an array of selected substrings. Empty substrings may be selected if the separator occurs at the beginning or end of the string, or if there are multiple consecutive separators.
->>>>>>> 557ed68e
 
 **Syntax**
 
@@ -44,8 +38,7 @@
 └─────────────────────────────────┘
 ```
 
-<<<<<<< HEAD
-## splitByString
+## splitByString(separator, s) {#splitbystringseparator-s}
 
 Splits a string into substrings separated by a string. It uses a constant string `separator` of multiple characters as the separator. If the string `separator` is empty, it will split the string `s` into an array of single characters.
 
@@ -64,14 +57,11 @@
 
 Returns an array of selected substrings. Empty substrings may be selected when:
 
+Type: [Array](../../data_types/array.md) of [String](../../data_types/string.md).
+
 * A non-empty separator occurs at the beginning or end of the string;
 * There are multiple consecutive non-empty separators;
 * The original string `s` is empty while the separator is not empty.
-=======
-## splitByString(separator, s) {#splitbystringseparator-s}
->>>>>>> 557ed68e
-
-Type: [Array](../../data_types/array.md) of [String](../../data_types/string.md).
 
 **Example**
 
