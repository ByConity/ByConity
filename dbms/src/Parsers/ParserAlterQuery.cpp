--- conflicted
+++ resolved
@@ -90,40 +90,12 @@
             if (!values_p.parse(pos, command->values, expected))
                 return false;
 
-<<<<<<< HEAD
             command->type = ASTAlterCommand::LIVE_CHANNEL_ADD;
         }
         else if (s_drop.ignore(pos, expected))
         {
             if (!values_p.parse(pos, command->values, expected))
                 return false;
-=======
-        command->type = ASTAlterCommand::DROP_COLUMN;
-        command->detach = false;
-    }
-    else if (s_clear_column.ignore(pos, expected))
-    {
-        if (s_if_exists.ignore(pos, expected))
-            command->if_exists = true;
-
-        if (!parser_name.parse(pos, command->column, expected))
-            return false;
-
-        command->type = ASTAlterCommand::DROP_COLUMN;
-        command->clear_column = true;
-        command->detach = false;
-
-        if (s_in_partition.ignore(pos, expected))
-        {
-            if (!parser_partition.parse(pos, command->partition, expected))
-                return false;
-        }
-    }
-    else if (s_add_index.ignore(pos, expected))
-    {
-        if (s_if_not_exists.ignore(pos, expected))
-            command->if_not_exists = true;
->>>>>>> b808f2e2
 
             command->type = ASTAlterCommand::LIVE_CHANNEL_DROP;
         }
@@ -158,18 +130,13 @@
         else
             return false;
     }
-<<<<<<< HEAD
     else
-=======
-    else if (s_clear_index.ignore(pos, expected))
->>>>>>> b808f2e2
     {
         if (s_add_column.ignore(pos, expected))
         {
             if (s_if_not_exists.ignore(pos, expected))
                 command->if_not_exists = true;
 
-<<<<<<< HEAD
             if (!parser_col_decl.parse(pos, command->col_decl, expected))
                 return false;
 
@@ -178,41 +145,28 @@
                 if (!parser_name.parse(pos, command->column, expected))
                     return false;
             }
-=======
-        if (!parser_name.parse(pos, command->index, expected))
-            return false;
-
-        command->type = ASTAlterCommand::DROP_INDEX;
-        command->clear_index = true;
+
+            command->type = ASTAlterCommand::ADD_COLUMN;
+        }
+        else if (s_drop_partition.ignore(pos, expected))
+        {
+            if (!parser_partition.parse(pos, command->partition, expected))
+                return false;
+
+            command->type = ASTAlterCommand::DROP_PARTITION;
+        }
+        else if (s_drop_column.ignore(pos, expected))
+        {
+            if (s_if_exists.ignore(pos, expected))
+                command->if_exists = true;
+
+            if (!parser_name.parse(pos, command->column, expected))
+                return false;
+
+        command->type = ASTAlterCommand::DROP_COLUMN;
         command->detach = false;
-
-        if (!s_in_partition.ignore(pos, expected))
-            return false;
-        if (!parser_partition.parse(pos, command->partition, expected))
-            return false;
-    }
-    else if (s_materialize_index.ignore(pos, expected))
-    {
-        if (s_if_exists.ignore(pos, expected))
-            command->if_exists = true;
-
-        if (!parser_name.parse(pos, command->index, expected))
-            return false;
-
-        command->type = ASTAlterCommand::MATERIALIZE_INDEX;
-        command->detach = false;
->>>>>>> b808f2e2
-
-            command->type = ASTAlterCommand::ADD_COLUMN;
-        }
-        else if (s_drop_partition.ignore(pos, expected))
-        {
-            if (!parser_partition.parse(pos, command->partition, expected))
-                return false;
-
-            command->type = ASTAlterCommand::DROP_PARTITION;
-        }
-        else if (s_drop_column.ignore(pos, expected))
+        }
+        else if (s_clear_column.ignore(pos, expected))
         {
             if (s_if_exists.ignore(pos, expected))
                 command->if_exists = true;
@@ -221,7 +175,14 @@
                 return false;
 
             command->type = ASTAlterCommand::DROP_COLUMN;
+            command->clear_column = true;
             command->detach = false;
+
+            if (s_in_partition.ignore(pos, expected))
+            {
+                if (!parser_partition.parse(pos, command->partition, expected))
+                    return false;
+            }
         }
         else if (s_add_index.ignore(pos, expected))
         {
@@ -250,16 +211,32 @@
             command->type = ASTAlterCommand::DROP_INDEX;
             command->detach = false;
         }
-        else if (s_clear_column.ignore(pos, expected))
-        {
-            if (s_if_exists.ignore(pos, expected))
-                command->if_exists = true;
-
-            if (!parser_name.parse(pos, command->column, expected))
-                return false;
-
-            command->type = ASTAlterCommand::DROP_COLUMN;
-            command->clear_column = true;
+        else if (s_clear_index.ignore(pos, expected))
+        {
+            if (s_if_exists.ignore(pos, expected))
+                command->if_exists = true;
+
+            if (!parser_name.parse(pos, command->index, expected))
+                return false;
+
+            command->type = ASTAlterCommand::DROP_INDEX;
+            command->clear_index = true;
+            command->detach = false;
+
+            if (!s_in_partition.ignore(pos, expected))
+                return false;
+            if (!parser_partition.parse(pos, command->partition, expected))
+                return false;
+        }
+        else if (s_materialize_index.ignore(pos, expected))
+        {
+            if (s_if_exists.ignore(pos, expected))
+                command->if_exists = true;
+
+            if (!parser_name.parse(pos, command->index, expected))
+                return false;
+
+            command->type = ASTAlterCommand::MATERIALIZE_INDEX;
             command->detach = false;
 
             if (s_in_partition.ignore(pos, expected))
