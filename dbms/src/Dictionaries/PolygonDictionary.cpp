--- conflicted
+++ resolved
@@ -89,8 +89,8 @@
     return false;
 }
 
-<<<<<<< HEAD
-BlockInputStreamPtr IPolygonDictionary::getBlockInputStream(const Names &, size_t) const {
+BlockInputStreamPtr IPolygonDictionary::getBlockInputStream(const Names &, size_t) const
+{
     // TODO: In order for this to work one would first have to support retrieving arrays from dictionaries.
     //  I believe this is a separate task done by some other people.
     throw Exception{"Reading the dictionary is not allowed", ErrorCodes::UNSUPPORTED_METHOD};
@@ -102,7 +102,7 @@
     null_values.emplace_back(T(null_value.get<NearestFieldType<T>>()));
 }
 
-void IPolygonDictionary::appendNullValue(AttributeUnderlyingType type, const Field & null_value) 
+void IPolygonDictionary::appendNullValue(AttributeUnderlyingType type, const Field & null_value)
 {
     switch (type)
     {
@@ -154,14 +154,6 @@
     }    
 }
 
-=======
-BlockInputStreamPtr IPolygonDictionary::getBlockInputStream(const Names &, size_t) const
-{
-    // TODO: Better error message.
-    throw Exception{"Reading the dictionary is not allowed", ErrorCodes::UNSUPPORTED_METHOD};
-}
-
->>>>>>> 69b1bcdf
 void IPolygonDictionary::createAttributes()
 {
     attributes.resize(dict_struct.attributes.size());
