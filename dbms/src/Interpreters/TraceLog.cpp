#include <Interpreters/TraceLog.h>
#include <DataTypes/DataTypeArray.h>
#include <DataTypes/DataTypeString.h>
#include <DataTypes/DataTypesNumber.h>
#include <DataTypes/DataTypeDate.h>
#include <DataTypes/DataTypeDateTime.h>
#include <Common/ClickHouseRevision.h>


using namespace DB;

using TraceDataType = TraceLogElement::TraceDataType;

const TraceDataType::Values TraceLogElement::trace_values = {
    {"Real", static_cast<UInt8>(TraceType::REAL_TIME)},
    {"CPU", static_cast<UInt8>(TraceType::CPU_TIME)},
    {"Memory", static_cast<UInt8>(TraceType::MEMORY)},
};

Block TraceLogElement::createBlock()
{
    return
    {
        {std::make_shared<DataTypeDate>(),                                    "event_date"},
        {std::make_shared<DataTypeDateTime>(),                                "event_time"},
        {std::make_shared<DataTypeUInt32>(),                                  "revision"},
<<<<<<< HEAD
        {std::make_shared<TraceDataType>(trace_values),                       "trace_type"},
        {std::make_shared<DataTypeUInt32>(),                                  "thread_number"},
=======
        {std::make_shared<TimerDataType>(timer_values),                       "timer_type"},
        {std::make_shared<DataTypeUInt64>(),                                  "thread_id"},
>>>>>>> 9feb848e
        {std::make_shared<DataTypeString>(),                                  "query_id"},
        {std::make_shared<DataTypeArray>(std::make_shared<DataTypeUInt64>()), "trace"},
        {std::make_shared<DataTypeInt64>(),                                   "size"},
    };
}

void TraceLogElement::appendToBlock(Block & block) const
{
    MutableColumns columns = block.mutateColumns();

    size_t i = 0;

    columns[i++]->insert(DateLUT::instance().toDayNum(event_time));
    columns[i++]->insert(event_time);
    columns[i++]->insert(ClickHouseRevision::get());
<<<<<<< HEAD
    columns[i++]->insert(static_cast<UInt8>(trace_type));
    columns[i++]->insert(thread_number);
=======
    columns[i++]->insert(static_cast<UInt8>(timer_type));
    columns[i++]->insert(thread_id);
>>>>>>> 9feb848e
    columns[i++]->insertData(query_id.data(), query_id.size());
    columns[i++]->insert(trace);
    columns[i++]->insert(size);

    block.setColumns(std::move(columns));
}<|MERGE_RESOLUTION|>--- conflicted
+++ resolved
@@ -24,13 +24,8 @@
         {std::make_shared<DataTypeDate>(),                                    "event_date"},
         {std::make_shared<DataTypeDateTime>(),                                "event_time"},
         {std::make_shared<DataTypeUInt32>(),                                  "revision"},
-<<<<<<< HEAD
         {std::make_shared<TraceDataType>(trace_values),                       "trace_type"},
-        {std::make_shared<DataTypeUInt32>(),                                  "thread_number"},
-=======
-        {std::make_shared<TimerDataType>(timer_values),                       "timer_type"},
-        {std::make_shared<DataTypeUInt64>(),                                  "thread_id"},
->>>>>>> 9feb848e
+        {std::make_shared<DataTypeUInt32>(),                                  "thread_id"},
         {std::make_shared<DataTypeString>(),                                  "query_id"},
         {std::make_shared<DataTypeArray>(std::make_shared<DataTypeUInt64>()), "trace"},
         {std::make_shared<DataTypeInt64>(),                                   "size"},
@@ -46,13 +41,8 @@
     columns[i++]->insert(DateLUT::instance().toDayNum(event_time));
     columns[i++]->insert(event_time);
     columns[i++]->insert(ClickHouseRevision::get());
-<<<<<<< HEAD
     columns[i++]->insert(static_cast<UInt8>(trace_type));
-    columns[i++]->insert(thread_number);
-=======
-    columns[i++]->insert(static_cast<UInt8>(timer_type));
     columns[i++]->insert(thread_id);
->>>>>>> 9feb848e
     columns[i++]->insertData(query_id.data(), query_id.size());
     columns[i++]->insert(trace);
     columns[i++]->insert(size);
