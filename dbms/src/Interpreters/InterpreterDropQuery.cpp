--- conflicted
+++ resolved
@@ -94,14 +94,14 @@
             const auto prev_metadata_name = database_and_table.first->getMetadataPath() + escapeForFileName(database_and_table.second->getTableName()) + ".sql";
             const auto drop_metadata_name = database_and_table.first->getMetadataPath() + escapeForFileName(database_and_table.second->getTableName()) + ".sql.tmp_drop";
 
-            //Try to rename metadata file and delete the data
+            /// Try to rename metadata file and delete the data
             try
             {
                 //There some kind of tables that have no metadata - ignore renaming
                 if (Poco::File(prev_metadata_name).exists())
                     Poco::File(prev_metadata_name).renameTo(drop_metadata_name);
                 /// Delete table data
-                database_and_table.second->drop();
+                database_and_table.second->drop(table_lock);
             }
             catch (...)
             {
@@ -112,11 +112,6 @@
 
             /// Delete table metadata and table itself from memory
             database_and_table.first->removeTable(context, database_and_table.second->getTableName());
-<<<<<<< HEAD
-=======
-            /// Delete table data
-            database_and_table.second->drop(table_lock);
->>>>>>> 44dd3bd7
             database_and_table.second->is_dropped = true;
 
             String database_data_path = database_and_table.first->getDataPath();
